
acs : cstyle {
	name = "ACS (Hexen)";
	case_sensitive = false;
	keyword_link = "http://zdoom.org/wiki/Special:Search/%s";
	constant_link = "http://zdoom.org/wiki/Special:Search/%s";
	function_link = "http://zdoom.org/wiki/%s";
	blocks = "Script", "function";

	keywords = {
		open, restart, script, special, str, suspend, terminate, world, 
	}

	constants = {
		// General
		TRUE, FALSE, ON, OFF, YES, NO,

		// Line/Side/Texture
		LINE_FRONT, LINE_BACK,
		SIDE_FRONT, SIDE_BACK,
		TEXTURE_TOP, TEXTURE_MIDDLE, TEXTURE_BOTTOM,

		// Game mode
		GAME_SINGLE_PLAYER, GAME_NET_COOPERATIVE, GAME_NET_DEATHMATCH,

		// Classes
		CLASS_FIGHTER, CLASS_CLERIC, CLASS_MAGE,

		// Skills
		SKILL_VERY_EASY, SKILL_EASY, SKILL_NORMAL, SKILL_HARD, SKILL_VERY_HARD,

		// Spawnable actors
		T_NONE, T_CENTAUR, T_CENTAURLEADER, T_DEMON, T_ETTIN, T_FIREGARGOYLE, T_WATERLURKER,
		T_WATERLURKERLEADER, T_WRAITH, T_WRAITHBURIED, T_FIREBALL1, T_MANA1, T_MANA2, T_ITEMBOOTS,
		T_ITEMEGG, T_ITEMFLIGHT, T_ITEMSUMMON, T_ITEMTPORTOTHER, T_ITEMTELEPORT, T_BISHOP, T_ICEGOLEM,
		T_BRIDGE, T_DRAGONSKINBRACERS, T_ITEMHEALTHPOTION, T_ITEMHEALTHFLASK, T_ITEMHEALTHFULL,
		T_ITEMBOOSTMANA, T_FIGHTERAXE, T_FIGHTERHAMMER, T_FIGHTERSWORD1, T_FIGHTERSWORD2,
		T_FIGHTERSWORD3, T_CLERICSTAFF, T_CLERICHOLY1, T_CLERICHOLY2, T_CLERICHOLY3, T_MAGESHARDS,
		T_MAGESTAFF1, T_MAGESTAFF2, T_MAGESTAFF3, T_MORPHBLAST, T_ROCK1, T_ROCK2, T_ROCK3, T_DIRT1,
		T_DIRT2, T_DIRT3, T_DIRT4, T_DIRT5, T_DIRT6, T_ARROW, T_DART, T_POISONDART, T_RIPPERBALL,
		T_STAINEDGLASS1, T_STAINEDGLASS2, T_STAINEDGLASS3, T_STAINEDGLASS4, T_STAINEDGLASS5,
		T_STAINEDGLASS6, T_STAINEDGLASS7, T_STAINEDGLASS8, T_STAINEDGLASS9, T_STAINEDGLASS0,
		T_BLADE, T_ICESHARD, T_FLAME_SMALL, T_FLAME_LARGE, T_MESHARMOR, T_FALCONSHIELD, T_PLATINUMHELM,
		T_AMULETOFWARDING, T_ITEMFLECHETTE, T_ITEMTORCH, T_ITEMREPULSION, T_MANA3, T_PUZZSKULL,
		T_PUZZGEMBIG, T_PUZZGEMRED, T_PUZZGEMGREEN1, T_PUZZGEMGREEN2, T_PUZZGEMBLUE1, T_PUZZGEMBLUE2,
		T_PUZZBOOK1, T_PUZZBOOK2, T_METALKEY, T_SMALLMETALKEY, T_AXEKEY, T_FIREKEY, T_GREENKEY,
		T_MACEKEY, T_SILVERKEY, T_RUSTYKEY, T_HORNKEY, T_SERPENTKEY, T_WATERDRIP, T_TEMPSMALLFLAME,
		T_PERMSMALLFLAME, T_TEMPLARGEFLAME, T_PERMLARGEFLAME, T_DEMON_MASH, T_DEMON2_MASH, T_ETTIN_MASH,
		T_CENTAUR_MASH, T_THRUSTSPIKEUP, T_THRUSTSPIKEDOWN, T_FLESH_DRIP1, T_FLESH_DRIP2, T_SPARK_DRIP
	}

	functions {
		ACS_Execute = "script, map, arg1, arg2, arg3";
		ACS_LockedExecute = "script, map, arg1, arg2, lock";
		ACS_Suspend = "script, map";
		ACS_Terminate = "script, map";
		Ceiling_CrushAndRaise = "tag, speed, crush";
		Ceiling_CrushRaiseAndStay = "tag, speed, crush";
		Ceiling_CrushStop = "tag";
		Ceiling_LowerAndCrush = "tag, speed, crush";
		Ceiling_LowerByValue = "tag, speed, height";
		Ceiling_RaiseByValue = "tag, speed, height";
		ChangeCeiling = "tag, flat";
		ChangeFloor = "tag, flat";
		ClearLineSpecial;
		DamageThing = "amount";
		Delay = "tics";
		Door_Close = "tag, speed";
		Door_LockedRaise = "tag, speed, delay, lock";
		Door_Open = "tag, speed";
		Door_Raise = "tag, speed, delay";
		Floor_CrushStop = "tag";
		Floor_LowerByValue = "tag, speed, height";
		Floor_LowerByValueTimes8 = "tag, speed, height";
		Floor_LowerInstant = "tag, arg1, height";
		Floor_LowerToLowest = "tag, speed";
		Floor_LowerToNearest = "tag, speed";
		Floor_MoveToValueTimes8 = "tag, speed, height, neg";
		Floor_RaiseAndCrush = "tag, speed, crush";
		Floor_RaiseByValue = "tag, speed, height";
		Floor_RaiseByValueTimes8 = "tag, speed, height";
		Floor_RaiseInstant = "tag, arg1, height";
		Floor_RaiseToHighest = "tag, speed";
		Floor_RaiseToNearest = "tag, speed";
		Floor_Waggle = "tag, amp, freq, offset, time";
		FloorAndCeiling_LowerByValue = "tag, speed, height";
		FloorAndCeiling_RaiseByValue = "tag, speed, height";
		GameSkill;
		GameType;
		Light_ChangeToValue = "tag, value";
		Light_Fade = "tag, value, tics";
		Light_Flicker = "tag, upper, lower";
		Light_ForceLightning;
		Light_Glow = "tag, upper, lower, tics";
		Light_LowerByValue = "tag, value";
		Light_RaiseByValue = "tag, value";
		Light_Stop = "tag";
		Light_Strobe = "tag, upper, lower, u-tics, l-tics";
		LineSide;
		Pillar_Build = "tag, speed, height";
		Pillar_BuildAndCrush = "tag, speed, height, crush";
		Pillar_Open = "tag, speed, fdist, cdist";
		Plat_DownByValue = "tag, speed, delay, height";
		Plat_DownWaitUpStay = "tag, speed, delay";
		Plat_PerpetualRaise = "tag, speed, delay";
		Plat_Stop = "tag";
		Plat_UpByValue = "tag, speed, delay, height";
		Plat_UpWaitDownStay = "tag, speed, delay";
		PlayerCount;
		Polyobj_DoorSlide = "po, speed, angle, dist, delay";
		Polyobj_DoorSwing = "po, speed, angle, delay";
		Polyobj_Move = "po, speed, angle, dist";
		Polyobj_MoveTimes8 = "po, speed, angle, dist";
		Polyobj_OR_Move = "po, speed, angle, distance";
		Polyobj_OR_MoveTimes8 = "po, speed, angle, distance";
		Polyobj_OR_RotateLeft = "po, speed";
		Polyobj_OR_RotateRight = "po, speed, angle";
		Polyobj_RotateLeft = "po, speed, angle";
		Polyobj_RotateRight = "po, speed, angle";
		PolyWait = "po";
		Print = "type:expression";
		PrintBold = "type:expression";
		Radius_Quake = "intensity, duration, damrad, tremrad, tid";
		Random = "low, high";
		ScriptWait = "scriptid";
		Sector_ChangeSound = "tag, newsequence";
		SectorSound = "name, volume";
		SetLineTexture = "line, side, position, texture";
		SetLineBlocking = "line, blocking";
		SoundSequence = "sndseq";
		Stairs_BuildDown = "tag, speed, height, delay, reset";
		Stairs_BuildDownSync = "tag, speed, height, reset";
		Stairs_BuildUp = "tag, speed, height, delay, reset";
		Stairs_BuildUpSync = "tag, speed, height, reset";
		TagWait = "tag";
		Teleport = "tid, tag, nosourcefog";
		Teleport_EndGame;
		Teleport_NewMap = "map, pos";
		Teleport_NoFog = "tid";
		ThingCount = "type, id";
		ThingSound = "thingid, name, volume";
		ThrustThing = "angle, force, limit, tid";
		Thing_Activate = "tid";
		Thing_Deactivate = "tid";
		Thing_Destroy = "tid, extreme";
		Thing_Projectile = "tid, type, angle, speed, vspeed";
		Thing_ProjectileGravity = "tid, type, angle, speed, vspeed";
		Thing_Remove = "tid";
		Thing_Spawn = "tid, type, angle, newtid";
		Thing_SpawnNoFog = "tid, type, angle, newtid";
		Timer;
	}
}

acs_z : acs {
	name = "ACS (ZDoom)";
	case_sensitive = false;
	blocks = "Script", "Function:1";

	keywords = {
		function, enter, respawn, death, lightning, unloading, disconnect,
		fixed, global, net, import, libdefine, library, nocompact, nowadauthor,
		EncryptStrings, static, wadauthor, region, endregion,
		
		// Skulltag script types
		BlueReturn, RedReturn, WhiteReturn, Pickup, ClientSide
	}

	constants = {
		TRUE, FALSE, ON, OFF, YES, NO, 

		LINE_FRONT, LINE_BACK, SIDE_FRONT, SIDE_BACK, 
		TEXTURE_TOP, TEXTURE_MIDDLE, TEXTURE_BOTTOM, 

		TEXFLAG_TOP, TEXFLAG_MIDDLE, TEXFLAG_BOTTOM, TEXFLAG_ADDOFFSET, 

		GAME_SINGLE_PLAYER, GAME_NET_COOPERATIVE, GAME_NET_DEATHMATCH, GAME_TITLE_MAP, 

		CLASS_FIGHTER, CLASS_CLERIC, CLASS_MAGE, 

		SKILL_VERY_EASY, SKILL_EASY, SKILL_NORMAL, SKILL_HARD, SKILL_VERY_HARD, 

		BLOCK_NOTHING, BLOCK_CREATURES, BLOCK_EVERYTHING, BLOCK_RAILING, BLOCK_PLAYERS, 

		SCROLL, CARRY, SCROLL_AND_CARRY, 

		MOD_UNKNOWN, MOD_ROCKET, MOD_R_SPLASH, MOD_PLASMARIFLE, MOD_BFG_BOOM, 
		MOD_BFG_SPLASH, MOD_CHAINSAW, MOD_SSHOTGUN, MOD_WATER, MOD_SLIME, MOD_LAVA, 
		MOD_CRUSH, MOD_TELEFRAG, MOD_FALLING, MOD_SUICIDE, MOD_BARREL, MOD_EXIT, 
		MOD_SPLASH, MOD_HIT, MOD_RAILGUN, MOD_ICE, MOD_DISINTEGRATE, MOD_POISON, 
		MOD_ELECTRIC, 

		MOVIE_Played, MOVIE_Played_NoVideo, MOVIE_Played_Aborted, MOVIE_Failed, 

		PROP_FROZEN, PROP_NOTARGET, PROP_INSTANTWEAPONSWITCH, PROP_FLY, 
		PROP_TOTALLYFROZEN, PROP_BUDDHA, 

		PROP_INVULNERABILITY, PROP_STRENGTH, PROP_INVISIBILITY, PROP_RADIATIONSUIT, 
		PROP_ALLMAP, PROP_INFRARED, PROP_WEAPONLEVEL2, PROP_FLIGHT, PROP_SPEED, 

		INPUT_OLDBUTTONS, INPUT_BUTTONS, INPUT_PITCH, INPUT_YAW, INPUT_ROLL, 
		INPUT_FORWARDMOVE, INPUT_SIDEMOVE, INPUT_UPMOVE, 

		MODINPUT_OLDBUTTONS, MODINPUT_BUTTONS, MODINPUT_PITCH, MODINPUT_YAW, 
		MODINPUT_ROLL, MODINPUT_FORWARDMOVE, MODINPUT_SIDEMOVE, MODINPUT_UPMOVE, 

		BT_ATTACK, BT_USE, BT_JUMP, BT_CROUCH, BT_TURN180, BT_ALTATTACK, BT_RELOAD, 
		BT_ZOOM, BT_SPEED, BT_STRAFE, BT_MOVERIGHT, BT_MOVELEFT, BT_BACK, BT_FORWARD, 
		BT_RIGHT, BT_LEFT, BT_LOOKUP, BT_LOOKDOWN, BT_MOVEUP, BT_MOVEDOWN, 
		BT_SHOWSCORES, BT_USER1, BT_USER2, BT_USER3, BT_USER4, 

		CR_UNTRANSLATED, CR_BRICK, CR_TAN, CR_GRAY, CR_GREY, CR_GREEN, CR_BROWN, 
		CR_GOLD, CR_RED, CR_BLUE, CR_ORANGE, CR_WHITE, CR_YELLOW, CR_BLACK, 
		CR_LIGHTBLUE, CR_CREAM, CR_OLIVE, CR_DARKGREEN, CR_DARKRED, CR_DARKBROWN, 
		CR_PURPLE, CR_DARKGRAY, CR_DARKGREY, CR_CYAN, 

		HUDMSG_PLAIN, HUDMSG_FADEOUT, HUDMSG_TYPEON, HUDMSG_FADEINOUT, HUDMSG_LOG, 
		HUDMSG_COLORSTRING, HUDMSG_ADDBLEND, HUDMSG_LAYER_OVERHUD, HUDMSG_ALPHA,
		HUDMSG_LAYER_OVERMAP, HUDMSG_LAYER_UNDERHUD, HUDMSG_NOTWITH3DVIEW,
		HUDMSG_NOTWITHFULLMAP, HUDMSG_NOTWITHOVERLAYMAP, HUDMSG_NOWRAP,

		MARINEWEAPON_Dummy, MARINEWEAPON_Fist, MARINEWEAPON_BerserkFist, 
		MARINEWEAPON_Chainsaw, MARINEWEAPON_Pistol, MARINEWEAPON_Shotgun, 
		MARINEWEAPON_SuperShotgun, MARINEWEAPON_Chaingun, MARINEWEAPON_RocketLauncher, 
		MARINEWEAPON_PlasmaRifle, MARINEWEAPON_Railgun, MARINEWEAPON_BFG, 

		// ACS actor properties for Get/Check/SetActorProperty functions
		APROP_Health, APROP_Speed, APROP_Damage, APROP_Alpha, APROP_RenderStyle, 
		APROP_SeeSound, APROP_AttackSound, APROP_PainSound, APROP_DeathSound, 
		APROP_ActiveSound, APROP_Ambush, APROP_Invulnerable, APROP_JumpZ, 
		APROP_ChaseGoal, APROP_Frightened, APROP_Gravity, APROP_Friendly, 
		APROP_SpawnHealth, APROP_Dropped, APROP_Notarget, APROP_Species, APROP_Nametag, 
		APROP_Score, APROP_Notrigger, APROP_DamageFactor, APROP_MasterTID, 
		APROP_TargetTID, APROP_TracerTID, APROP_Waterlevel, APROP_ScaleX, APROP_ScaleY, 
		APROP_Dormant, APROP_Mass, APROP_Accuracy, APROP_Stamina, APROP_Height,
		APROP_Radius, APROP_ReactionTime, APROP_AttackZOffset, APROP_MeleeRange,
		APROP_ViewHeight, APROP_StencilColor, APROP_DamageMultiplier, APROP_Friction,
		APROP_MaxStepHeight, APROP_MaxDropOffHeight,

		STYLE_None, STYLE_Normal, STYLE_Fuzzy, STYLE_SoulTrans, STYLE_Stencil, 
		STYLE_OptFuzzy, STYLE_Translucent, STYLE_Add, STYLE_Shaded, 
		STYLE_TranslucentStencil, STYLE_Shadow, STYLE_Subtract, STYLE_AddStencil,
		STYLE_AddShaded,

		LEVELINFO_PAR_TIME, LEVELINFO_CLUSTERNUM, LEVELINFO_LEVELNUM, 
		LEVELINFO_TOTAL_SECRETS, LEVELINFO_FOUND_SECRETS, LEVELINFO_TOTAL_ITEMS, 
		LEVELINFO_FOUND_ITEMS, LEVELINFO_TOTAL_MONSTERS, LEVELINFO_KILLED_MONSTERS, 
		LEVELINFO_SUCK_TIME, 

		PLAYERINFO_TEAM, PLAYERINFO_AIMDIST, PLAYERINFO_COLOR, PLAYERINFO_GENDER, 
		PLAYERINFO_NEVERSWITCH, PLAYERINFO_MOVEBOB, PLAYERINFO_STILLBOB, 
		PLAYERINFO_PLAYERCLASS, PLAYERINFO_FOV, PLAYERINFO_DESIREDFOV,

		NOT_BOTTOM, NOT_MIDDLE, NOT_TOP, NOT_FLOOR, NOT_CEILING, 

		DAMAGE_PLAYERS, DAMAGE_NONPLAYERS, DAMAGE_IN_AIR, DAMAGE_SUBCLASSES_PROTECT, 

		MRF_OLDEFFECTS, MRF_ADDSTAMINA, MRF_FULLHEALTH, MRF_UNDOBYTOMEOFPOWER, 
		MRF_UNDOBYCHAOSDEVICE, MRF_FAILNOTELEFRAG, MRF_FAILNOLAUGH, 
		MRF_WHENINVULNERABLE, MRF_LOSEACTUALWEAPON, MRF_NEWTIDBEHAVIOUR, 
		MRF_UNDOBYDEATH, MRF_UNDOBYDEATHFORCED, MRF_UNDOBYDEATHSAVES, 

		T_ROCK1, T_ROCK2, T_ROCK3, T_DIRT1, T_DIRT2, T_DIRT3, T_DIRT4, T_DIRT5, T_DIRT6, 
		T_STAINEDGLASS1, T_STAINEDGLASS2, T_STAINEDGLASS3, T_STAINEDGLASS4, 
		T_STAINEDGLASS5, T_STAINEDGLASS6, T_STAINEDGLASS7, T_STAINEDGLASS8, 
		T_STAINEDGLASS9, T_STAINEDGLASS0, 

		T_NONE, T_SHOTGUY, T_CHAINGUY, T_BARON, T_ZOMBIE, T_IMP, T_ARACHNOTRON, 
		T_SPIDERMASTERMIND, T_DEMON, T_SPECTRE, T_IMPFIREBALL, T_CLIP, T_SHELLS, 
		T_CACODEMON, T_REVENANT, T_BRIDGE, T_ARMORBONUS, T_STIMPACK, T_MEDKIT, 
		T_SOULSPHERE, T_SHOTGUN, T_CHAINGUN, T_ROCKETLAUNCHER, T_PLASMAGUN, T_BFG, 
		T_CHAINSAW, T_SUPERSHOTGUN, T_PLASMABOLT, T_TRACER, T_GREENARMOR, T_BLUEARMOR, 
		T_CELL, T_BLUEKEYCARD, T_REDKEYCARD, T_YELLOWKEYCARD, T_YELLOWSKULLKEY, 
		T_REDSKULLKEY, T_BLUESKULLKEY, T_TEMPLARGEFLAME, T_STEALTHBARON, 
		T_STEALTHKNIGHT, T_STEALTHZOMBIE, T_STEALTHSHOTGUY, T_LOSTSOUL, T_VILE, 
		T_MANCUBUS, T_HELLKNIGHT, T_CYBERDEMON, T_PAINELEMENTAL, T_WOLFSS, 
		T_STEALTHARACHNOTRON, T_STEALTHVILE, T_STEALTHCACODEMON, T_STEALTHCHAINGUY, 
		T_STEALTHSERGEANT, T_STEALTHIMP, T_STEALTHMANCUBUS, T_STEALTHREVENANT, T_BARREL,
		T_CACODEMONSHOT, T_ROCKET, T_BFGSHOT, T_ARACHNOTRONPLASMA, T_BLOOD, T_PUFF, 
		T_MEGASPHERE, T_INVULNERABILITY, T_BERSERK, T_INVISIBILITY, T_IRONFEET, 
		T_COMPUTERMAP, T_LIGHTAMP, T_AMMOBOX, T_ROCKETAMMO, T_ROCKETBOX, T_BATTERY, 
		T_SHELLBOX, T_BACKPACK, T_GUTS, T_BLOODPOOL, T_BLOODPOOL1, T_BLOODPOOL2, 
		T_FLAMINGBARREL, T_BRAINS, T_SCRIPTEDMARINE, T_HEALTHBONUS, T_MANCUBUSSHOT, 
		T_BARONBALL, 

		T_CLINK, T_MUMMYLEADER, T_BEAST, T_MUMMY, T_KNIGHT, T_IMPLEADER, T_MUMMYGHOST, 
		T_MUMMYLEADERGHOST, T_WIMPYWANDAMMO, T_HEFTYWANDAMMO, T_ITEMEGG, T_ITEMFLIGHT, 
		T_ITEMTELEPORT, T_WIZARD, T_IRONLICH, T_ITEMHEALTHPOTION, T_ITEMHEALTHFLASH, 
		T_ITEMHEALTHFLASK, T_ITEMHEALTHFULL, T_CROSSBOW, T_BLASTER, T_PHOENIXROD, 
		T_SKULLROD, T_MACE, T_GAUNTLETS, T_WIMPYCROSSBOWAMMO, T_HEFTYCROSSBOWAMMO, 
		T_WIMPYMACEAMMO, T_HEFTYMACEAMMO, T_WIMPYBLASTERAMMO, T_HEFTYBLASTERAMMO, 
		T_MORPHBLAST, T_SHIELD1, T_SHIELD2, T_ITEMTIMEBOMB, T_ITEMTORCH, T_BLUEKEY, 
		T_GREENKEY, T_YELLOWKEY, T_SOUND_WIND, T_SOUND_WATERFALL, T_BEASTBALL, 
		T_FEATHER, T_CHICKEN, T_VOLCANOBALL, T_TINYVOLCANOBALL, T_POD, T_PODGENERATOR, 
		T_KNIGHTAXE, T_KNIGHTBLOODAXE, T_KNIGHTGHOST, T_MUMMYHEAD, T_SNAKE, 
		T_ITEMINVULNERABILITY, T_ITEMTOME, T_ITEMINVISIBILITY, T_ITEMBAGOFHOLDING, 
		T_ITEMALLMAP, T_SNAKEPROJECTILE, T_SNAKEPROJECTILEBIG, T_WIZARDSHOT, 
		T_DSPARILTELEPORTDEST, T_DSPARILONSERPENT, T_DSPARILALONE, T_SERPENTFIREBALL, 
		T_DSPARILBLUESHOT, T_DSPARILWIZARDSPAWNER, T_CROSSBOWMAINBLAST, 
		T_CROSSBOWMINIBLAST, T_CROSSBOWPOWERBLAST, T_VOLCANO, T_POWERWANDMINIBLAST, 
		T_POWERWANDBIGGERBLAST, T_DEATHBALL, T_NOGRAVITYMACEBALL, T_BOUNCYMACEBALL, 
		T_HEAVYMACEBALL, T_RIPPER, T_WIMPYSKULLRODAMMO, T_HEFTYSKULLRODAMMO, 
		T_SKULLRODBLAST, T_WIMPYPHOENIXRODAMMO, T_HEFTYPHOENIXRODAMMO, T_PHOENIXSHOT, 
		T_IRONLICHBLUESHOT, T_WHIRLWIND, T_REDTELEGLITTER, T_BLUETELEGLITTER, 

		T_CENTAUR, T_CENTAURLEADER, T_DEMON1, T_ETTIN, T_FIREGARGOYLE, T_WATERLURKER, 
		T_WATERLURKERLEADER, T_WRAITH, T_WRAITHBURIED, T_FIREBALL1, T_MANA1, T_MANA2, 
		T_ITEMBOOTS, T_ITEMPORK, T_ITEMSUMMON, T_ITEMTPORTOTHER, T_BISHOP, T_ICEGOLEM, 
		T_DRAGONSKINBRACERS, T_ITEMBOOSTMANA, T_FIGHTERAXE, T_FIGHTERHAMMER, 
		T_FIGHTERSWORD1, T_FIGHTERSWORD2, T_FIGHTERSWORD3, T_CLERICSTAFF, T_CLERICHOLY1, 
		T_CLERICHOLY2, T_CLERICHOLY3, T_MAGESHARDS, T_MAGESTAFF1, T_MAGESTAFF2, 
		T_MAGESTAFF3, T_ARROW, T_DART, T_POISONDART, T_RIPPERBALL, T_BLADE, T_ICESHARD, 
		T_FLAME_SMALL, T_FLAME_LARGE, T_MESHARMOR, T_FALCONSHIELD, T_PLATINUMHELM, 
		T_AMULETOFWARDING, T_ITEMFLECHETTE, T_ITEMREPULSION, T_MANA3, T_PUZZSKULL, 
		T_PUZZGEMBIG, T_PUZZGEMRED, T_PUZZGEMGREEN1, T_PUZZGEMGREEN2, T_PUZZGEMBLUE1, 
		T_PUZZGEMBLUE2, T_PUZZBOOK1, T_PUZZBOOK2, T_METALKEY, T_SMALLMETALKEY, T_AXEKEY, 
		T_FIREKEY, T_EMERALDKEY, T_MACEKEY, T_SILVERKEY, T_RUSTYKEY, T_HORNKEY, 
		T_SERPENTKEY, T_WATERDRIP, T_TEMPSMALLFLAME, T_PERMSMALLFLAME, T_PERMLARGEFLAME, 
		T_DEMON_MASH, T_DEMON2_MASH, T_ETTIN_MASH, T_CENTAUR_MASH, T_THRUSTSPIKEUP, 
		T_THRUSTSPIKEDOWN, T_FLESH_DRIP1, T_FLESH_DRIP2, T_SPARK_DRIP, 

		ACTOR_NONE, ACTOR_WORLD, ACTOR_PLAYER, ACTOR_BOT, ACTOR_VOODOODOLL, 
		ACTOR_MONSTER, ACTOR_ALIVE, ACTOR_DEAD, ACTOR_MISSILE, ACTOR_GENERIC, 

		SECSEQ_FLOOR, SECSEQ_CEILING, SECSEQ_FULLHEIGHT, SECSEQ_INTERIOR, 

		AAPTR_DEFAULT, AAPTR_NULL, AAPTR_TARGET, AAPTR_MASTER, AAPTR_TRACER, 
		AAPTR_PLAYER_GETTARGET, AAPTR_PLAYER_GETCONVERSATION, AAPTR_PLAYER1, 
		AAPTR_PLAYER2, AAPTR_PLAYER3, AAPTR_PLAYER4, AAPTR_PLAYER5, AAPTR_PLAYER6, 
		AAPTR_PLAYER7, AAPTR_PLAYER8, AAPTR_FRIENDPLAYER, AAPTR_GET_LINETARGET,

		PTROP_UNSAFETARGET, PTROP_UNSAFEMASTER, PTROP_NOSAFEGUARDS, 

		// Zandronum database additions
		DB_ORDER_ASC, DB_ORDER_DESC,

		TEAM_BLUE, TEAM_RED, NO_TEAM, 

		// Team properties (Zandronum)
		TPROP_Name, TPROP_Score, TPROP_IsValid, TPROP_NumPlayers, TPROP_NumLivePlayers, TPROP_TextColor,
		TPROP_PlayerStartNum, TPROP_Spread, TPROP_Carrier, TPROP_Assister, TPROP_FragCount, TPROP_DeathCount,
		TPROP_WinCount, TPROP_PointCount, TPROP_ReturnTics, TPROP_TeamItem, TPROP_WinnerTheme, TPROP_LoserTheme,

		IS_WAITINGFORPLAYERS, IS_FIRSTCOUNTDOWN, IS_INPROGRESS, IS_BOSSFIGHT, 
		IS_WAVECOMPLETE, IS_COUNTDOWN, 

		T_GRENADE, T_BFG10KSHOT, T_DARKIMPFIREBALL, T_CACOLANTERNSHOT, T_ABADDONSHOT, 
		T_DARKIMP, T_BLOODDEMON, T_SSGGUY, T_HECTEBUS, T_CACOLANTERN, T_BELPHEGOR, 
		T_ABADDON, T_PISTOL, T_GRENADELAUNCHER, T_RAILGUN, T_BFG10000, T_MINIGUN, 
		T_MAXHEALTHBONUS, T_MAXARMORBONUS, T_REDARMOR, T_TURBOSPHERE, T_ANTIGRAVBELT, 
		T_TIMEFREEZER, T_INFRAGOGGLES, T_INFRATRACKER, T_TRANSLUCENCY, T_DOOMSPHERE, 
		T_RANDOMPOWERUP, T_BLUEFLAG, T_REDFLAG, T_WHITEFLAG, T_STRENGTH, T_RAGE, 
		T_DRAIN, T_SPREAD, T_RESISTANCE, T_REGENERATION, T_PROSPERITY, T_REFLECTION, 
		T_HIGHJUMP, T_HASTE, 

		EV_KeyDown, EV_KeyRepeat, EV_KeyUp, EV_Char, EV_MouseMove, EV_LButtonDown, 
		EV_LButtonUp, EV_LButtonDblClick, EV_MButtonDown, EV_MButtonUp, 
		EV_MButtonDblClick, EV_RButtonDown, EV_RButtonUp, EV_RButtonDblClick, 
		EV_WheelDown, EV_WheelUp, 

		GKM_SHIFT, GKM_CTRL, GKM_ALT, GKM_LBUTTON, GKM_MBUTTON, GKM_RBUTTON, GK_PGDN, 
		GK_PGUP, GK_HOME, GK_END, GK_LEFT, GK_RIGHT, GK_ALERT, GK_BACKSPACE, GK_TAB, 
		GK_LINEFEED, GK_DOWN, GK_VTAB, GK_UP, GK_FORMFEED, GK_RETURN, GK_F1, GK_F2, 
		GK_F3, GK_F4, GK_F5, GK_F6, GK_F7, GK_F8, GK_F9, GK_F10, GK_F11, GK_F12, GK_DEL, 
		GK_ESCAPE, GK_FREE1, GK_FREE2, GK_FREE3, GK_CESCAPE, 

		CHANGELEVEL_KEEPFACING, CHANGELEVEL_RESETINVENTORY, CHANGELEVEL_NOMONSTERS, 
		CHANGELEVEL_CHANGESKILL, CHANGELEVEL_NOINTERMISSION, CHANGELEVEL_RESETHEALTH, 
		CHANGELEVEL_PRERAISEWEAPON, 

		NO_CHANGE, 

		SECF_SILENT, SECF_NOFALLINGDAMAGE, SECF_FLOORDROP, SECF_NORESPAWN, SECF_FRICTION,
		SECF_PUSH, SECF_SILENTMOVE, SECF_DMGTERRAINFX, SECF_DMGENDGODMODE, SECF_DMGENDLEVEL,
		SECF_DMGHAZARD,

		BLOCKF_CREATURES, BLOCKF_MONSTERS, BLOCKF_PLAYERS, BLOCKF_FLOATERS, BLOCKF_HITSCAN,
		BLOCKF_PROJECTILES, BLOCKF_EVERYTHING, BLOCKF_RAILING, BLOCKF_USE, BLOCKF_SIGHT, 
		BLOCKF_SOUND,

		FOGP_DENSITY, FOGP_OUTSIDEDENSITY, FOGP_SKYFOG, 

		PRINTNAME_LEVELNAME, PRINTNAME_LEVEL, PRINTNAME_SKILL, 

		CSF_NOFAKEFLOORS, CSF_NOBLOCKALL,

		ATTN_IDLE, ATTN_NONE, ATTN_NORM, ATTN_STATIC,

		CHAN_AUTO, CHAN_BODY, CHAN_ITEM, CHAN_LISTENERZ, CHAN_MAYBE_LOCAL, CHAN_NOPAUSE,
		CHAN_UI, CHAN_VOICE, CHAN_WEAPON, CHAN_5, CHAN_6, CHAN_7,

		// LineAttack flags
		FHF_NORANDOMPUFFZ, FHF_NOIMPACTDECAL,

		SDF_ABSANGLE, SDF_PERMANENT,

		SOUND_Active, SOUND_Attack, SOUND_Bounce, SOUND_CrushPain, SOUND_Death, SOUND_Howl,
		SOUND_Pain, SOUND_See, SOUND_Use, SOUND_WallBounce,

		// Line activation flags
		SPAC_AnyCross, SPAC_Cross, SPAC_Impact, SPAC_MCross, SPAC_MPush, SPAC_MUse,
		SPAC_None, SPAC_PCross, SPAC_Push, SPAC_Use, SPAC_UseBack, SPAC_UseThrough,

		// GetArmorInfo info types
		ARMORINFO_ACTUALSAVEAMOUNT, ARMORINFO_CLASSNAME, ARMORINFO_MAXABSORB,
		ARMORINFO_MAXFULLABSORB, ARMORINFO_SAVEAMOUNT, ARMORINFO_SAVEPERCENT,

		// PickActor actor and wall mask flags
		MF_AMBUSH, MF_CORPSE, MF_COUNTITEM, MF_COUNTKILL, MF_DROPOFF, MF_DROPPED,
		MF_FLOAT, MF_FRIENDLY, MF_ICECORPSE, MF_INBOUNCE, MF_INCHASE, MF_INFLOAT,
		MF_JUSTATTACKED, MF_JUSTHIT, MF_MISSILE, MF_NOBLOCKMAP, MF_NOBLOOD, MF_NOCLIP,
		MF_NOGRAVITY, MF_NOLIFTDROP, MF_NOSECTOR, MF_NOTDMATCH, MF_PICKUP, MF_SHADOW,
		MF_SHOOTABLE, MF_SKULLFLY, MF_SOLID, MF_SPAWNCEILING, MF_SPAWNSOUNDSOURCE,
		MF_SPECIAL, MF_STEALTH, MF_TELEPORT, MF_UNMORPHED,
		ML_3DMIDTEX, ML_ADDTRANS, ML_BLOCK_FLOATERS, ML_BLOCK_PLAYERS, ML_BLOCKEVERYTHING,
		ML_BLOCKHITSCAN, ML_BLOCKING, ML_BLOCKMONSTERS, ML_BLOCKPROJECTILE, ML_BLOCKSIGHT,
		ML_BLOCKUSE, ML_CHECKSWITCHRANGE, ML_CLIP_MIDTEX, ML_DONTDRAW, ML_DONTPEGBOTTOM,
		ML_DONTPEGTOP, ML_FIRSTSIDEONLY, ML_MAPPED, ML_MONSTERSCANACTIVATE, ML_RAILING,
		ML_REPEAT_SPECIAL, ML_SECRET, ML_SOUNDBLOCK, ML_TWOSIDED, ML_WRAP_MIDTEX,
		ML_ZONEBOUNDARY,

		// QuakeEx flags
		QF_FULLINTENSITY, QF_MAX, QF_RELATIVE, QF_SCALEDOWN, QF_SCALEUP, QF_WAVE,

		// Warp flags
		WARPF_ABSOLUTEOFFSET, WARPF_ABSOLUTEANGLE, WARPF_USECALLERANGLE, WARPF_NOCHECKPOSITION,
		WARPF_INTERPOLATE, WARPF_WARPINTERPOLATION, WARPF_COPYINTERPOLATION, WARPF_STOP,
		WARPF_TOFLOOR, WARPF_TESTONLY, WARPF_ABSOLUTEPOSITION, WARPF_BOB, WARPF_MOVEPTR,
		WARPF_USEPTR, WARPF_COPYVELOCITY, WARPF_COPYPITCH,

		// PickActor flags
		PICKAF_FORCETID, PICKAF_RETURNTID,

		// Used by Thing_SetTranslation
		TRANSLATION_ICE,

		// CheckProximity flags
		CPXF_ANCESTOR, CPXF_CHECKSIGHT, CPXF_CLOSEST, CPXF_COUNTDEAD, CPXF_DEADONLY, CPXF_EXACT, CPXF_FARTHEST,
		CPXF_LESSOREQUAL, CPXF_NOZ, CPXF_SETMASTER, CPXF_SETONPTR, CPXF_SETTARGET, CPXF_SETTRACER
	}

	functions
	{
		// Action specials
		ACS_Execute
		{
			args = "int script, [int mapnum], [int s_arg1], [int s_arg2], [int s_arg3]";
			description = "Executes the specified script. Only one copy of the script can be running at a time when started using this function.";
		}

		ACS_ExecuteAlways
		{
			args = "int script, [int mapnum], [int arg1], [int arg2], [int arg3]";
			description = "Executes the specified script. Multiple copies of the script can be running at the same time when started using this function, however they can not be suspended or terminated.";
		}

		ACS_ExecuteWithResult
		{
			args = "int script, [int s_arg1], [int s_arg2], [int s_arg3], [int s_arg4]";
			description = "Executes the specified script and returns the value set in the script by SetResultValue";
		}

		ACS_LockedExecute
		{
			args = "int script, [int mapnum], [int arg1], [int arg2], [int lock]";
			description = "Executes the specified script if the player has the right key. Displays the 'remote' locked message.";
		}
		
		ACS_LockedExecuteDoor
		{
			args = "int script, [int mapnum], [int arg1], [int arg2], [int lock]";
			description = "Executes the specified script if the player has the right key. Displays the 'door' locked message.";
		}
		
		ACS_Suspend
		{
			args = "int script, [int mapnum]";
			description = "Suspends execution of the specified script. Use ACS_Execute or ACS_LockedExecute to resume the script.";
		}
		
		ACS_Terminate
		{
			args = "int script, [int mapnum]";
			description = "Terminates execution of the specified script.";
		}
		
		Autosave { args = ""; description = "Automatically saves the game to an autosave slot."; }
		
		Ceiling_CrushAndRaise = "int tag, int speed, int damage, [int crushmode]";
		Ceiling_CrushAndRaiseA = "int tag, int downspeed, int upspeed, int damage, [int crushmode]";
		Ceiling_CrushAndRaiseDist = "int tag, int dist, int speed, int damage, [int crushmode]";
		Ceiling_CrushAndRaiseSilentA = "int tag, int downspeed, int upspeed, int damage, [int crushmode]";
		Ceiling_CrushAndRaiseSilentDist = "int tag, int dist, int speed, int damage, [int crushmode]";
		Ceiling_CrushRaiseAndStay = "int tag, int speed, int damage, [int crushmode]";
		Ceiling_CrushRaiseAndStayA = "int tag, int downspeed, int upspeed, int damage, [int crushmode]";
		Ceiling_CrushRaiseAndStaySilA = "int tag, int downspeed, int upspeed, int damage, [int crushmode]";
		Ceiling_CrushStop = "int tag";
		Ceiling_LowerAndCrush = "int tag, int speed, int damage, [int crushmode]";
		Ceiling_LowerAndCrushDist = "int tag, int speed, int damage, int dist, [int crushmode]";
		Ceiling_LowerByValue = "int tag, int speed, int value";
		Ceiling_LowerByValueTimes8 = "int tag, int speed, int value";
		Ceiling_LowerInstant = "int tag, int unused, int value";
		Ceiling_LowerToFloor = "int tag, int speed";
		Ceiling_LowerToHighestFloor = "int tag, int speed";
		Ceiling_LowerToLowest = "int tag, int speed";
		Ceiling_MoveToValue = "int tag, int speed, int value, int negative";
		Ceiling_MoveToValueTimes8 = "int tag, int speed, int value, int negative";
		Ceiling_RaiseByValue = "int tag, int speed, int value";
		Ceiling_RaiseByValueTimes8 = "int tag, int speed, int value";
		Ceiling_RaiseInstant = "int tag, int unused, int value";
		Ceiling_RaiseToNearest = "int tag, int speed";
		Ceiling_Waggle = "int tag, int amplitude, int frequency, int delay, int time";
		ChangeCamera = "int tid, int who, int revert";
		ChangeSkill = "int level";
		ClearForceField = "int tag";
		DamageThing = "int damage, [int mod]";
		Door_Animated = "int tag, int speed, int delay, int lock";
		Door_Close = "int tag, int speed, [int lighttag]";
		Door_CloseWaitOpen = "int tag, int speed, int delay, [int lighttag]";
		Door_LockedRaise = "int tag, int speed, int delay, int lock, [int lighttag]";
		Door_Open = "int tag, int speed, [int lighttag]";
		Door_Raise = "int tag, int speed, int delay, [int lighttag]";		
		Elevator_LowerToNearest = "int tag, int speed";
		Elevator_MoveToFloor = "int tag, int speed";
		Elevator_RaiseToNearest = "int tag, int speed";
		Exit_Normal = "int position";
		Exit_Secret = "int position";
		Floor_CrushStop = "int tag";
		Floor_Donut = "int pillartag, int pillarspeed, int moatspeed";
		Floor_LowerByValue = "int tag, int speed, int value";
		Floor_LowerByValueTimes8 = "int tag, int speed, int value";
		Floor_LowerInstant = "int tag, int unused, int value";
		Floor_LowerToHighest = "int tag, int speed, int adjust, [int always]";
		Floor_LowerToLowest = "int tag, int speed";
		Floor_LowerToLowestTxTy = "int tag, int speed";
		Floor_LowerToNearest = "int tag, int speed";
		Floor_MoveToValue = "int tag, int speed, int value, int negative";
		Floor_MoveToValueTimes8 = "int tag, int speed, int value, int negative";
		Floor_RaiseAndCrush = "int tag, int speed, int damage, [int crushmode]";
		Floor_RaiseAndCrushDoom = "int tag, int speed, int damage, [int crushmode]";
		Floor_RaiseByTexture = "int tag, int speed";
		Floor_RaiseByValue = "int tag, int speed, int value";
		Floor_RaiseByValueTimes8 = "int tag, int speed, int value";
		Floor_RaiseByValueTxTy = "int tag, int speed, int value";
		Floor_RaiseInstant = "int tag, int unused, int value";
		Floor_RaiseToHighest = "int tag, int speed";
		Floor_RaiseToLowestCeiling = "int tag, int speed";
		Floor_RaiseToNearest = "int tag, int speed";
		Floor_TransferNumeric = "int tag";
		Floor_TransferTrigger = "int tag";
		Floor_Waggle = "int tag, int amp, int freq, int offset, int time";
		FloorAndCeiling_LowerByValue = "int tag, int speed, int value";
		FloorAndCeiling_LowerRaise = "int tag, int floor_speed, int ceiling_speed, [int boom1998]";
		FloorAndCeiling_RaiseByValue = "int tag, int speed, int value";
		ForceField;
		FS_Execute = "int script, [int frontonly], [int lock], [int lockedmessage]";
		Generic_Ceiling = "int tag, int speed, int height, int target, int flags";
		Generic_Crusher = "int tag, int downspeed, int upspeed, int silent, int damage";
		Generic_Crusher2 = "int tag, int downspeed, int upspeed, int silent, int damage";
		Generic_Door = "int tag, int speed, int kind, int delay, int lock";
		Generic_Floor = "int tag, int speed, int height, int target, int flags";
		Generic_Lift = "int tag, int speed, int delay, int target, int height";
		Generic_Stairs = "int tag, int speed, int step, int flags, int reset";
		GlassBreak = "[int nojunk]";
		HealThing = "amount, [int max]";
		Light_ChangeToValue = "int tag, int value";
		Light_Fade = "int tag, int value, int tics";
		Light_Flicker = "int tag, int upper, int lower";
		Light_ForceLightning = "int mode";
		Light_Glow = "int tag, int upper, int lower, int tics";
		Light_LowerByValue = "int tag, int value";
		Light_MaxNeighbor = "int tag";
		Light_MinNeighbor = "int tag";
		Light_RaiseByValue = "int tag, int value";
		Light_Stop = "int tag";
		Light_Strobe = "int tag, int upper, int lower, int u-tics, int l-tics";
		Light_StrobeDoom = "int tag, int u-tics, int l-tics";
		Line_AlignCeiling  = "int lineid, int side";
		Line_AlignFloor = "int lineid, int side";
		Line_SetBlocking = "int lineid, int setflags, int clearflags";
		Line_SetPortalTarget = "int sourceline, int targetline";
		Line_SetTextureOffset = "int id, int x, int y, int side, int flags";
		Line_SetTextureScale = "int id, int x, int y, int side, int flags";
		NoiseAlert = "int target_tid, int emitter_tid";
		Pillar_Build = "int tag, int speed, int value";
		Pillar_BuildAndCrush = "int tag, int speed, int value, int damage, int crushmode";
		Pillar_Open = "int tag, int speed, int floor, int ceiling";
		Plat_DownByValue = "int tag, int speed, int delay, int value";
		Plat_DownWaitUpStay = "int tag, int speed, int delay";
		Plat_DownWaitUpStayLip = "int tag, int speed, int delay, int lip, int sound";
		Plat_PerpetualRaise = "int tag, int speed, int delay";
		Plat_PerpetualRaiseLip = "int tag, int speed, int delay, int lip";
		Plat_RaiseAndStayTx0 = "int tag, int speed, [int lockout]";
		Plat_Stop = "int tag";
		Plat_ToggleCeiling = "int tag";
		Plat_UpByValue = "int tag, int speed, int delay, int value";
		Plat_UpByValueStayTx = "int tag, int speed, int value";
		Plat_UpNearestWaitDownStay = "int tag, int speed, int delay";
		Plat_UpWaitDownStay = "int tag, int speed, int delay";
		Polyobj_DoorSlide = "int po, int speed, int angle, int dist, int delay";
		Polyobj_DoorSwing = "int po, int speed, int angle, int delay";
		Polyobj_Move = "int po, int speed, int angle, int dist";
		Polyobj_MoveTimes8 = "int po, int speed, int angle, int dist";
		Polyobj_MoveTo = "int po, int speed, int x, int y";
		Polyobj_MoveToSpot = "int po, int speed, int tid";
		Polyobj_OR_Move = "int po, int speed, int angle, int distance";
		Polyobj_OR_MoveTimes8 = "int po, int speed, int angle, int distance";
		Polyobj_OR_MoveTo = "int po, int speed, int x, int y";
		Polyobj_OR_MoveToSpot = "int po, int speed, int tid";
		Polyobj_OR_RotateLeft = "int po, int speed, int angle";
		Polyobj_OR_RotateRight = "int po, int speed, int angle";
		Polyobj_RotateLeft = "int po, int speed, int angle";
		Polyobj_RotateRight = "int po, int speed, int angle";
		Polyobj_Stop = "int po";
		Radius_Quake = "int intensity, int duration, int damrad, int tremrad, int tid";
		Scroll_Ceiling = "int tag, int x-move, int y-move, int unused";
		Scroll_Floor = "int tag, int x-move, int y-move, int mode";
		Scroll_Texture_Both = "int lineid, int left, int right, int up, int down";
		Scroll_Wall = "int lineid, int x, int y, int side, int flags";
		Sector_ChangeFlags = "int tag, int set, int clear";
		Sector_ChangeSound = "int tag, int newsequence";
		Sector_SetCeilingPanning = "int tag, int x-int, int x-frac, int y-int, int y-frac";
		Sector_SetCeilingScale = "int tag, int x-int, int x-frac, int y-int, int y-frac";
		Sector_SetCeilingScale2 = "int tag, int x-factor, int y-factor";
		Sector_SetColor = "int tag, int r, int g, int b, int desaturate";
		Sector_SetCurrent = "int tag, int amount, int angle, int useline";
		Sector_SetDamage = "int tag, int amount, int mod, int interval, int leaky";
		Sector_SetFade = "int tag, int r, int g, int b";
		Sector_SetFloorPanning = "int tag, int x-int, int x-frac, int y-int, int y-frac";
		Sector_SetFloorScale = "int tag, int x-int, int x-frac, int y-int, int y-frac";
		Sector_SetFloorScale2 = "int tag, int x-factor, int y-factor";
		Sector_SetFriction = "int tag, int amount";
		Sector_SetGravity = "int tag, int intpart, int fracpart";
		Sector_SetLink = "int controltag, int linktag, int floor/ceiling, int movetype";
		Sector_SetPlaneReflection = "int tag, int floor, int ceiling";
		Sector_SetRotation = "int tag, int floor-angle, int ceiling-angle";
		Sector_SetTranslucent = "int tag, int plane, int amount, int type";
		Sector_SetWind = "int tag, int amount, int angle, int useline";
		SendToCommunicator = "int voc_num, int front-only, int identify, int nolog";
		SetGlobalFogParameter = "int type, int value";
		SetPlayerProperty = "int allplayers, int value, int which";
		Stairs_BuildDown = "int tag, int speed, int height, int delay, int reset";
		Stairs_BuildDownSync = "int tag, int speed, int height, int reset";
		Stairs_BuildUp = "int tag, int speed, int height, int delay, int reset";
		Stairs_BuildUpDoom = "int tag, int speed, int height, int delay, int reset";
		Stairs_BuildUpSync = "int tag, int speed, int height, int reset";
		StartConversation = "int tid, [int facetalker]";
		Teleport = "int tid, int tag, int nosourcefog";
		Teleport_EndGame;
		Teleport_Line = "int thisid, int destid, [int reversed]";
		Teleport_NewMap = "int map, int pos, [int keepangle]";
		Teleport_NoFog = "int tid, [int useang], [int sectortag], [int keepheight]";
		Teleport_NoStop = "int tid, int sectortag, [int nosourcefog]";
		Teleport_ZombieChanger = "int tid, int sectortag";
		TeleportGroup = "int group_tid, int source_tid, int dest_tid, int move_source, int use_fog";
		TeleportInSector = "int tag, int source_tid, int dest_tid, int use_fog, [int group_tid]";
		TeleportOther = "int other_tid, int dest_tid, [int fog]";
		Thing_Activate = "int tid";
		Thing_ChangeTID = "int oldtid, int newtid";
		Thing_Damage = "int tid, int amount, int mod";
		Thing_Deactivate = "int tid";
		Thing_Destroy = "int tid, [int extreme], [int sector_tag]";
		Thing_Hate = "int hater, int hatee, [int flags]";
		Thing_Move = "int tid, int mapspot, [int nofog]";
		Thing_Projectile = "int tid, int type, int angle, int speed, int vspeed";
		Thing_ProjectileAimed = "int tid, int type, int speed, int target, [int newtid]";
		Thing_ProjectileGravity = "int tid, int type, int angle, int speed, int vspeed";
		Thing_ProjectileIntercept = "int tid, int type, int speed, int target, int newtid";
		Thing_Raise = "int tid";
		Thing_Remove = "int tid";
		Thing_SetConversation = "int tid, conv_id";
		Thing_SetGoal = "int tid, int goal, int delay, [int chasegoal]";
		Thing_SetSpecial = "int tid, int special, int arg1, int arg2, int arg3";
		Thing_SetTranslation = "int tid, int translation_num";
		Thing_Spawn = "int tid, int type, int angle, [int newtid]";
		Thing_SpawnFacing = "int tid, int type, [int nofog], [int newtid]";
		Thing_SpawnNoFog = "int tid, int type, int angle, [int newtid]";
		Thing_Stop = "int tid";
		ThrustThing = "int angle, int force, [int limit], [int tid]";
		ThrustThingZ = "int tid, int zthrust, int dir, int set";
		TranslucentLine = "int id, int amount, int transtype";
		UsePuzzleItem = "int item, int script";

		// Native ACS functions
		ACS_ExecuteWait = "int script, int unused, int arg1, int arg2, int arg3";
		ACS_NamedExecute = "str script, [int mapnum], [int s_arg1], [int s_arg2], [int s_arg3]";
		ACS_NamedExecuteAlways = "str script, [int mapnum], [int arg1], [int arg2], [int arg3]";
		ACS_NamedExecuteWait = "str script, int unused, int arg1, int arg2, int arg3";
		ACS_NamedExecuteWithResult = "str script, [int s_arg1], [int s_arg2], [int s_arg3], [int s_arg4]";
		ACS_NamedLockedExecute = "str script, [int mapnum], [int arg1], [int arg2], [int lock]";
		ACS_NamedLockedExecuteDoor = "str script, [int mapnum], [int arg1], [int arg2], [int lock]";
		ACS_NamedSuspend = "str script, [int mapnum]";
		ACS_NamedTerminate = "str script, [int mapnum]";
		ActivatorSound = "str sound, int volume";
		ActivatorTID;
		AmbientSound = "str sound, int volume";
		CancelFade;
		CanRaiseActor = "int tid";
		ChangeActorAngle = "int tid, fixed angle, [bool interpolate]";
		ChangeActorPitch = "int tid, fixed pitch, [bool interpolate]";
		ChangeActorRoll = "int tid, fixed angle, [bool interpolate]";
		ChangeCeiling = "int tag, str flatname";
		ChangeFloor = "int tag, str flatname";
		ChangeLevel = "str mapname, int position, int flags,[ int skill]";
		ChangeSky = "str sky1, str sky2";
		CheckActorCeilingTexture = "int tid, str texture";
		CheckActorClass = "int tid, str class";
		CheckActorFloorTexture = "int tid, str texture";
		CheckActorInventory = "int tid, str inventory_item";
		CheckActorProperty = "int tid, int property, int value", "int tid, int property, float value", "int tid, int property, str value";
		CheckFlag = "int tid, str flag";
		CheckFont = "str fontname";
		CheckInventory = "str inventory_item";
		CheckPlayerCamera = "int player";
		CheckProximity = "int tid, str classname, fixed distance, [int count], [int flags], [int pointer]";
		CheckSight = "int source, int dest, [int flags]";
		CheckWeapon = "str weapon";
		ClassifyActor = "int tid";
		ClearActorInventory = "int tid";
		ClearInventory;
		ClearLineSpecial;
		Cos = "int angle";
		CreateTranslation = "int transnumber, a:b=c:d, ...", "int transnumber, a:b=[red1,green1,blue1]:[red2,green2,blue2], ...";
		Delay = "int tics";
		DropInventory = "int tid, str item";
		DropItem = "int tid, str item, [int dropamount], [int chance]";
		FadeRange = "int red1, int green1, int blue1, fixed amount1, int red2, int green2, int blue2, fixed amount2, fixed seconds";
		FadeTo = "int red, int green, int blue, fixed amount, fixed seconds";
		FixedDiv = "fixed a, fixed b";
		FixedMul = "fixed a, fixed b";
		FixedSqrt = "fixed number";
		GameSkill;
		GameType;
		GetActorAngle = "int tid";
		GetActorCeilingZ = "int tid";
		GetActorClass = "int tid";
		GetActorFloorZ = "int tid";
		GetActorLightLevel = "int tid";
		GetActorPitch = "int tid";
		GetActorPowerupTics = "int tid, str powerup";
		GetActorProperty = "int tid, int property";
		GetActorRoll = "int tid";
		GetActorVelX = "int tid";
		GetActorVelY = "int tid";
		GetActorVelZ = "int tid";
		GetActorViewHeight = "int tid";
		GetActorX = "int tid";
		GetActorY = "int tid";
		GetActorZ = "int tid";
		GetAirSupply = "int playernum";
		GetAmmoCapacity = "str classname";
		GetArmorInfo = "int infotype";
		GetArmorType = "string armortype, int playernum";
		GetChar = "str string, int index";
		GetCVar = "str cvar";
		GetCVarString = "str cvarname";
		GetLevelInfo = "int levelinfo";
		GetLineActivation = "int lineid";
		GetLineRowOffset;
		GetLineUDMFFixed = "int lineid, string key";
		GetLineUDMFInt = "int lineid, string key";
		GetMaxInventory = "int tid, str inventory";
		GetPlayerInfo = "int playernumber, int playerinfo";
		GetPlayerInput = "int player, int input";
		GetPolyobjX = "int polynum";
		GetPolyobjY = "int polynum";
		GetScreenHeight;
		GetScreenWidth;
		GetSectorCeilingZ = "int tag, int x, int y";
		GetSectorFloorZ = "int tag, int x, int y";
		GetSectorLightLevel = "int tag";
		GetSectorUDMFFixed = "int tag, string key";
		GetSectorUDMFInt = "int tag, string key";
		GetSideUDMFFixed = "int lineid, bool back, string key";
		GetSideUDMFInt = "int lineid, bool back, string key";
		GetSigilPieces;
		GetThingUDMFFixed = "int tid, string key";
		GetThingUDMFInt = "int tid, string key";
		GetUserArray = "int tid, str name, int pos";
		GetUserCVar = "int playernum, str cvarname";
		GetUserCVarString = "int playernum, str cvarname";
		GetUserVariable = "int tid, str name";
		GetWeapon;
		GiveActorInventory = "int tid, str inventory_item, int amount";
		GiveInventory = "str inventory_item, int amount";
		HudMessage = "text; int type, int id, int color, fixed x, fixed y, fixed holdTime, alpha", "text; HUDMSG_FADEOUT, int id, int color, fixed x, fixed y, fixed holdTime, fixed fadetime, alpha", "text; HUDMSG_TYPEON, int id, int color, fixed x, fixed y, fixed holdTime, fixed typetime, fixed fadetime, alpha", "text; HUDMSG_FADEINOUT, int id, int color, fixed x, fixed y, fixed holdTime, fixed inTime, fixed outTime, alpha";
		HudMessageBold = "text; int type, int id, int color, fixed x, fixed y, fixed holdTime, alpha", "text; HUDMSG_FADEOUT, int id, int color, fixed x, fixed y, fixed holdTime, fixed fadetime, alpha", "text; HUDMSG_TYPEON, int id, int color, fixed x, fixed y, fixed holdTime, fixed typetime, fixed fadetime, alpha", "text; HUDMSG_FADEINOUT, int id, int color, fixed x, fixed y, fixed holdTime, fixed inTime, fixed outTime, alpha";
		IsPointerEqual = "int ptr_select1, int ptr_select2, [int tid1], [int tid2]";
		IsTIDUsed = "int tid";
		LineSide;
		LineAttack = "int tid, fixed angle, fixed pitch, int damage, [str pufftype], [str damagetype], [fixed range], [int flags], [int pufftid]";
		LocalAmbientSound = "str sound, int volume";
		LocalSetMusic = "str song, [int order]";
		Log = "type:expression";
		MorphActor = "int tid, [str playerclass], [str monsterclass], [int duration], [int style], [str morphflash], [str unmorphflash]";
		NamedScriptWait = "str script";
		PickActor = "int source_tid, fixed angle, fixed pitch, fixed distance, int new_tid, [int actor_mask], [int wall_mask], [int flags]";
		PlayActorSound = "int tid, int sound, [int channel], [fixed volume], [bool looping], [fixed attenuation]";
		PlayerClass = "int playernumber";
		PlayerCount;
		PlayerFrags;
		PlayerInGame = "int playernumber";
		PlayerIsBot = "int playernumber";
		PlayerNumber;
		PlayMovie = "str moviename - but this function does not work anyway";
		PlaySound = "int tid, str sound, [int channel], [fixed volume], [bool looping], [fixed attenuation]";
		PolyWait = "int polynum";
		Print = "type:expression";
		PrintBold = "type:expression";
		QuakeEx = "int tid, int intensityX, int intensityY, int intensityZ, int duration, int damrad, int tremrad, sound sfx, [int flags], [fixed mulWaveX], [fixed mulWaveY], [fixed mulWaveZ], [int falloff], [int highpoint], [fixed rollIntensity], [fixed rollWave]";
		Radius_Quake2 = "int tid, int intensity, int duration, int damrad, int tremrad, str sound";
		Random = "int min, int max";
		ReplaceTextures = "str oldtexturename, str newtexturename, [int flags]";
		ScriptWait = "int script";
		SectorDamage = "int tag, int amount, str type, str protection_item, int flags";
		SectorSound = "str sound, int volume";
		SetActivator = "int tid, [int pointer_selector]";
		SetActivatorToTarget = "int tid";
		SetActorAngle = "int tid, fixed angle";
		SetActorPitch = "int tid, fixed pitch";
		SetActorPosition = "int tid, fixed x, fixed y, fixed z, bool fog";
		SetActorProperty = "int tid, int property, int value", "int tid, int property, float value", "int tid, int property, str value";
		SetActorRoll = "int tid, fixed angle";
		SetActorState = "int tid, str statename, [bool exact]";
		SetActorTeleFog = "int tid, str sourcefog, str destfog";
		SetActorVelocity = "int tid, fixed velx, fixed vely, fixed velz, bool add, bool setbob";
		SetAirControl = "int amount";
		SetAirSupply = "int playernum, int tics";
		SetAmmoCapacity = "str typename, int maxamount";
		SetCameraToTexture = "int cameratid, str texturename, int fov";
		SetCeilingTrigger = "int tag, int height, int special, [int arg1], [int arg2], [int arg3], [int arg4], [int arg5]";
		SetCVar = "str cvarname, int newvalue", "str cvarname, fixed newvalue", "str cvarname, bool newvalue";
		SetCVarString = "str cvarname, str newvalue";
		SetFloorTrigger = "int tag, int height, int special, [int arg1], [int arg2], [int arg3], [int arg4], [int arg5]";
		SetFont = "str fontlump";
		SetGravity = "fixed amount";
		SetHUDClipRect = "int x, int y, int width, int height, [int wrapwidth], [bool aspectratio]";
		SetHUDSize = "int width, int height, bool statusbar";
		SetHUDWrapWidth = "int wrapwidth";
		SetLineActivation = "int lineid, int activation";
		SetLineBlocking = "int lineid, int setting";
		SetLineMonsterBlocking = "int lineid, int setting";
		SetLineSpecial = "int lineid, int special, [int arg1], [int arg2], [int arg3], [int arg4], [int arg5]";
		SetLineTexture = "int lineid, int line_side, int sidedef_texture, str texturename";
		SetMarineSprite = "int tid, str actorclass";
		SetMarineWeapon = "int tid, int weapon";
		SetMugShotState = "str state";
		SetMusic = "str song, [int order]";
<<<<<<< HEAD
		SetPointer = "int assign_slot, int tid, [int pointer_selector], [int flags]";
=======
		SetMusicVolume = "fixed volume";
		SetPointer = "int assign_slot, int tid[, int pointer_selector[, int flags]]";
>>>>>>> aae9b654
		SetResultValue = "int value";
		SetSectorDamage = "int tag, int amount, [str damagetype], [int interval], [int leaky]";
		SetSectorTerrain = "int tag, int whichplane, str terraintype";
		SetSkyScrollSpeed = "int sky, float skyspeed";
		SetThingSpecial = "int tid, int special, [int arg1], [int arg2], [int arg3], [int arg4], [int arg5]";
		SetUserArray = "int tid, str name, int pos, int value";
		SetUserCVar = "int playernum, str cvarname, int newvalue", "int playernum, str cvarname, fixed newvalue", "int playernum, str cvarname, bool newvalue";
		SetUserCVarString = "int playernum, str cvarname, str newvalue";
		SetUserVariable = "int tid, str name, int value";
		SetWeapon = "str weaponname";
		Sin = "int angle";
		SoundSequence = "str sndseq";
		SoundSequenceOnActor = "int tid, str sndseq";
		SoundSequenceOnPolyobj = "int polynum, str sndseq";
		SoundSequenceOnSector = "int tag, string seqname, int location";
		SoundVolume = "int tid, int channel, fixed volume";
 		Spawn = "str classname, fixed x, fixed y, fixed z, [int tid], [int angle]";
		SpawnDecal = "int tid, str decalname, [int flags], [fixed angle], [fixed zoffset], [fixed distance]";
<<<<<<< HEAD
		SpawnForced = "str classname, fixed x, fixed y, fixed z, [int tid], [int angle]";
		SpawnParticle = "int color, [bool fullbright], [int lifetime], [int size], [fixed x], [fixed y], [fixed z], [fixed velx], [fixed vely], [fixed velz], [fixed accelx], [fixed accely], [fixed accelz], [int startalpha], [int fadestep]";
=======
		SpawnForced = "str classname, fixed x, fixed y, fixed z [, int tid [, int angle]]";
		SpawnParticle = "int color [, bool fullbright [, int lifetime [, float size [, fixed x [, fixed y [, fixed z [, fixed velx [, fixed vely [, fixed velz [, fixed accelx [, fixed accely [, fixed accelz [, int startalpha [, int fadestep [, fixed endsize]]]]]]]]]]]]]]]";
>>>>>>> aae9b654
		SpawnProjectile = "int tid, string type, int angle, int speed, int vspeed, int gravity, int newtid";
		SpawnSpot = "str classname, int spottid, [int tid], [int angle]";
		SpawnSpotFacing = "str classname, int spottid, [int tid]";
		SpawnSpotFacingForced = "str classname, int spottid, [int tid]";
		SpawnSpotForced = "str classname, int spottid, [int tid], [int angle]";
		Sqrt = "int number";
		StopSound = "int tid, [int channel]";
		StrCaseCmp = "str string1, str string2, [int maxcomparenum]";
		StrCmp = "str string1, str string2, [int maxcomparenum]";
		StrCpy = "a:destination, string source, [int source_index]";
		StrIcmp = "str string1, str string2, [int maxcomparenum]";
		StrLeft = "str string, int length";
		StrLen = "str string";
		StrMid = "str string, int start, int length";
		StrParam = "type:expression";
		StrRight =  "str string, int length";
		SwapActorTeleFog = "int tid";
		TagWait = "int tag";
		TakeActorInventory = "int tid, str inventory_item, int amount";
		TakeInventory = "str inventory_item, int amount";
		Thing_Damage2 = "int tid, int amount, str type";
		Thing_Projectile2 = "int tid, int type, int angle, int speed, int vspeed, int gravity, int newtid";
		ThingCount = "int type, int tid";
		ThingCountName = "str classname, int tid";
		ThingCountNameSector = "str classname, int tid, int tag";
		ThingCountSector = "int type, int tid, int tag";
		ThingSound = "int tid, str sound, int volume";
		Timer;
		UniqueTID = "[int tid], [int limit]";
		UnMorphActor = "int tid, [bool force]";
		UseActorInventory = "int TID, str classname";
		UseInventory = "str classname";
		VectorAngle = "int x, int y";
		VectorLength = "int x, int y";
		Warp = "int tid, fixed xofs, fixed yofs, fixed zofs, fixed angle, int flags, [str success_state], [bool exact], [fixed heightoffset], [fixed radiusoffset], [fixed pitch]";

		// Skulltag/Zandronum action specials
		Player_GiveItem = "unknown parameters list";
		Player_RemoveItem = "unknown parameters list";
		Player_SetTeam = "int team";
		Team_GivePoints = "int team, int points, int announce";
		Team_Score = "int points, int nogrin";

		// Skulltag/Zandronum functions
		AnnouncerSound = "str sound, int flags";
		BeginDBTransaction;
		BlueCount;
		BlueScore;
		BlueTeamCount;
		BlueTeamScore;
		ConsoleCommand = "str command";
		ConsolePlayerNumber;
		CountDBResults = "unknown parameters list";
		EndDBTransaction;
		FreeDBResults = "unknown parameters list";
		GetDBEntries = "unknown parameters list";
		GetDBEntry = "str table, str variable";
		GetDBEntryRank = "unknown parameters list";
		GetDBEntryString = "unknown parameters list";
		GetDBResultKeyString = "unknown parameters list";
		GetDBResultValue = "unknown parameters list";
		GetDBResultValueString = "unknown parameters list";
		GetGamemodeState;
		GetInvasionState;
		GetInvasionWave;
		GetPlayerAccountName = "unknown parameters list";
		GetPlayerLivesLeft = "int player";
		GetTeamProperty = "int team, int property";
		IncrementDBEntry = "unknown parameters list";
		IsMultiplayer;
		IsNetworkGame;
		IsOneFlagCTF;
		KickFromGame = "int player, str reason";
		Music_Change = "str music, int pattern";
		PlayerArmorPoints;
		PlayerHealth;
		PlayerIsLoggedIn = "int playernumber";
		PlayerIsSpectator = "int player";
		PlayerTeam;
		RedCount;
		RedScore;
		RedTeamCount;
		RedTeamScore;
		RequestScriptPuke = "int script, int arg0, int arg1, int arg2";
		ResetMap;
		SetDBEntry = "str table, str variable, int value";
		SetDBEntryString = "unknown parameters list";
		SetPlayerLivesLeft = "int player, int amount";
		SinglePlayer;
		SortDBEntries = "unknown parameters list";
		
		// ZDaemon functions
		GetTeamScore = "int team";
		SetTeamScore = "int team, int score";
	}
}<|MERGE_RESOLUTION|>--- conflicted
+++ resolved
@@ -846,12 +846,8 @@
 		SetMarineWeapon = "int tid, int weapon";
 		SetMugShotState = "str state";
 		SetMusic = "str song, [int order]";
-<<<<<<< HEAD
+		SetMusicVolume = "fixed volume";
 		SetPointer = "int assign_slot, int tid, [int pointer_selector], [int flags]";
-=======
-		SetMusicVolume = "fixed volume";
-		SetPointer = "int assign_slot, int tid[, int pointer_selector[, int flags]]";
->>>>>>> aae9b654
 		SetResultValue = "int value";
 		SetSectorDamage = "int tag, int amount, [str damagetype], [int interval], [int leaky]";
 		SetSectorTerrain = "int tag, int whichplane, str terraintype";
@@ -870,13 +866,8 @@
 		SoundVolume = "int tid, int channel, fixed volume";
  		Spawn = "str classname, fixed x, fixed y, fixed z, [int tid], [int angle]";
 		SpawnDecal = "int tid, str decalname, [int flags], [fixed angle], [fixed zoffset], [fixed distance]";
-<<<<<<< HEAD
 		SpawnForced = "str classname, fixed x, fixed y, fixed z, [int tid], [int angle]";
-		SpawnParticle = "int color, [bool fullbright], [int lifetime], [int size], [fixed x], [fixed y], [fixed z], [fixed velx], [fixed vely], [fixed velz], [fixed accelx], [fixed accely], [fixed accelz], [int startalpha], [int fadestep]";
-=======
-		SpawnForced = "str classname, fixed x, fixed y, fixed z [, int tid [, int angle]]";
-		SpawnParticle = "int color [, bool fullbright [, int lifetime [, float size [, fixed x [, fixed y [, fixed z [, fixed velx [, fixed vely [, fixed velz [, fixed accelx [, fixed accely [, fixed accelz [, int startalpha [, int fadestep [, fixed endsize]]]]]]]]]]]]]]]";
->>>>>>> aae9b654
+		SpawnParticle = "int color, [bool fullbright], [int lifetime], [int size], [fixed x], [fixed y], [fixed z], [fixed velx], [fixed vely], [fixed velz], [fixed accelx], [fixed accely], [fixed accelz], [int startalpha], [int fadestep], [fixed endsize]";
 		SpawnProjectile = "int tid, string type, int angle, int speed, int vspeed, int gravity, int newtid";
 		SpawnSpot = "str classname, int spottid, [int tid], [int angle]";
 		SpawnSpotFacing = "str classname, int spottid, [int tid]";
