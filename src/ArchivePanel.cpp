
/*******************************************************************
 * SLADE - It's a Doom Editor
 * Copyright (C) 2008-2014 Simon Judd
 *
 * Email:       sirjuddington@gmail.com
 * Web:         http://slade.mancubus.net
 * Filename:    ArchivePanel.cpp
 * Description: ArchivePanel class. The base wxWidgets panel for
 *              archive content editing. One of these is opened in
 *              a tab for each open archive.
 *
 * This program is free software; you can redistribute it and/or
 * modify it under the terms of the GNU General Public License
 * as published by the Free Software Foundation; either version 2
 * of the License, or (at your option) any later version.
 *
 * This program is distributed in the hope that it will be useful,
 * but WITHOUT ANY WARRANTY; without even the implied warranty of
 * MERCHANTABILITY or FITNESS FOR A PARTICULAR PURPOSE.  See the
 * GNU General Public License for more details.
 *
 * You should have received a copy of the GNU General Public License
 * along with this program; if not, write to the Free Software
 * Foundation, Inc., 51 Franklin Street, Fifth Floor, Boston, MA  02110-1301, USA.
 *******************************************************************/


/*******************************************************************
 * INCLUDES
 *******************************************************************/
#include "Main.h"
#include "Misc.h"
#include "WxStuff.h"
#include "ArchivePanel.h"
#include "WadArchive.h"
#include "TextEntryPanel.h"
#include "DefaultEntryPanel.h"
#include "GfxEntryPanel.h"
#include "PaletteEntryPanel.h"
#include "AnimatedEntryPanel.h"
#include "SwitchesEntryPanel.h"
#include "HexEntryPanel.h"
#include "ANSIEntryPanel.h"
#include "MapEntryPanel.h"
#include "AudioEntryPanel.h"
#include "GfxConvDialog.h"
#include "ModifyOffsetsDialog.h"
#include "EntryOperations.h"
#include "Clipboard.h"
#include "ArchiveManager.h"
#include "MainWindow.h"
#include "SplashWindow.h"
#include "ArchiveOperations.h"
#include "Icons.h"
#include "Conversions.h"
#include "MainWindow.h"
#include "TranslationEditorDialog.h"
#include "SFileDialog.h"
#include "MapEditorWindow.h"
#include "KeyBind.h"
#include "MapEditorConfigDialog.h"
#include "PaletteManager.h"
#include "MapReplaceDialog.h"
#include "Dialogs/RunDialog.h"
#include "DataEntryPanel.h"
#include <wx/aui/auibook.h>
#include <wx/aui/auibar.h>
#include <wx/filename.h>
#include <wx/gbsizer.h>


/*******************************************************************
 * VARIABLES
 *******************************************************************/
CVAR(Int, autosave_entry_changes, 2, CVAR_SAVE)	// 0=no, 1=yes, 2=ask
CVAR(Bool, confirm_entry_delete, true, CVAR_SAVE)
CVAR(Bool, context_submenus, true, CVAR_SAVE)
CVAR(String, last_colour, "RGB(255, 0, 0)", CVAR_SAVE)
CVAR(String, last_tint_colour, "RGB(255, 0, 0)", CVAR_SAVE)
CVAR(Int, last_tint_amount, 50, CVAR_SAVE)
CVAR(Bool, auto_entry_replace, false, CVAR_SAVE)
EXTERN_CVAR(String, path_pngout);
EXTERN_CVAR(String, path_pngcrush);
EXTERN_CVAR(String, path_deflopt);
wxMenu* menu_archive = NULL;
wxMenu* menu_entry = NULL;
wxAuiToolBar* tb_archive = NULL;
wxAuiToolBar* tb_entry = NULL;


/*******************************************************************
 * APENTRYLISTDROPTARGET CLASS
 *******************************************************************
 Handles drag'n'drop of files on to the entry list
*/
class APEntryListDropTarget : public wxFileDropTarget
{
private:
	ArchivePanel* parent;
	ArchiveEntryList* list;

public:
	APEntryListDropTarget(ArchivePanel* parent, ArchiveEntryList* list) { this->parent = parent; this->list = list; }
	~APEntryListDropTarget() {}

	bool OnDropFiles(wxCoord x, wxCoord y, const wxArrayString& filenames)
	{
		// Determine what item the files were dragged onto
		int flags;
		long index = list->HitTest(wxPoint(x, y), flags) - list->entriesBegin();

		// Add to end if no item was hit
		if (index < 0)
			index = list->GetItemCount() - list->entriesBegin();

		bool yes_to_all = false;
		string caption = (filenames.size() > 1) ? "Overwrite entries" : "Overwrite entry";

		// Import all dragged files, inserting after the item they were dragged onto
		for (int a = filenames.size()-1; a >= 0; a--)
		{
			// Is this a directory?
			if (wxDirExists(filenames[a]))
			{
				// TODO: Handle folders with recursively importing all content
				// and converting to namespaces if dropping in a treeless archive.
			}
			else
			{
				wxFileName fn(filenames[a]);
				ArchiveEntry* entry = NULL;

				// Find entry to replace if needed
				if (auto_entry_replace)
				{
					entry = parent->getArchive()->entryAtPath(list->getCurrentDir()->getPath() + fn.GetFullName());
					// An entry with that name is already present, so ask about replacing it
					if (entry && !yes_to_all)
					{
						// Since there is no standard "Yes/No to all" button or "Don't ask me again" checkbox,
						// we will instead hack the Cancel button into being a "Yes to all" button. This is
						// despite the existence of a wxID_YESTOALL return value...
						string message = S_FMT("Overwrite existing entry %s%s", list->getCurrentDir()->getPath(), fn.GetFullName());
						wxMessageDialog dlg(parent, message, caption, wxCANCEL|wxYES_NO|wxCENTRE);
						dlg.SetYesNoCancelLabels(_("Yes"), _("No"), _("Yes to all"));
						int result = dlg.ShowModal();

						// User doesn't want to replace the entry
						if (result == wxID_NO)			entry = NULL;
						// User wants to replace all entries
						if (result == wxID_CANCEL)		yes_to_all = true;
					}
				}

				// Create new entry if needed
				if (entry == NULL)
					entry = parent->getArchive()->addNewEntry(fn.GetFullName(), index, list->getCurrentDir());

				// Import the file to it
				entry->importFile(filenames[a]);
				EntryType::detectEntryType(entry);
			}
		}

		return true;
	}
};

/*******************************************************************
 * CHOOSEPALETTEDIALOG CLASS
 *******************************************************************
 A simple dialog for the 'Choose Palette' function when creating a
 new palette entry.
 */
class ChoosePaletteDialog : public wxDialog
{
private:
	PaletteChooser*	pal_chooser;

public:
	ChoosePaletteDialog(wxWindow* parent)
		: wxDialog(parent, -1, "Choose Base Palette", wxDefaultPosition, wxDefaultSize, wxDEFAULT_DIALOG_STYLE|wxRESIZE_BORDER)
	{

		// Set dialog icon
		wxIcon icon;
		icon.CopyFromBitmap(getIcon("e_palette"));
		SetIcon(icon);

		// Setup main sizer
		wxBoxSizer* sizer = new wxBoxSizer(wxVERTICAL);
		SetSizer(sizer);

		// Add choose
		pal_chooser = new PaletteChooser(this, -1);
		sizer->Add(pal_chooser, 0, wxEXPAND|wxALL, 4);

		sizer->Add(CreateButtonSizer(wxOK|wxCANCEL), 0, wxEXPAND|wxLEFT|wxRIGHT|wxBOTTOM, 4);

		// Init layout
		Layout();

		// Setup dialog size
		SetInitialSize(wxSize(-1, -1));
		SetMinSize(GetSize());
	}

	int getChoice()
	{
		return pal_chooser->GetSelection();
	}
};

/*******************************************************************
 * ARCHIVEPANEL ANCILLARY FUNCTIONS
 *******************************************************************
 Used by the entry sort function.
 */

/* initNamespaceVector
 * Creates a vector of namespaces in a predefined order
 */
void initNamespaceVector(vector<string> &ns, bool flathack)
{
	ns.clear();
	if (flathack)
		ns.push_back("flats");
	ns.push_back("global");
	ns.push_back("colormaps");
	ns.push_back("acs");
	ns.push_back("maps");
	ns.push_back("sounds");
	ns.push_back("music");
	ns.push_back("voices");
	ns.push_back("voxels");
	ns.push_back("graphics");
	ns.push_back("sprites");
	ns.push_back("patches");
	ns.push_back("textures");
	ns.push_back("hires");
	if (!flathack)
		ns.push_back("flats");
}

/* isInMap
 * Checks through a mapdesc_t vector and returns which one, 
 * if any, the entry index is in, -1 otherwise
 */
int isInMap(size_t index, vector<Archive::mapdesc_t> &maps)
{
	for (size_t m = 0; m < maps.size(); ++m)
	{
		size_t head_index = maps[m].head->getParentDir()->entryIndex(maps[m].head);
		size_t end_index = maps[m].head->getParentDir()->entryIndex(maps[m].end, head_index);
		if (index >= head_index && index <= end_index)
			return m;
	}
	return -1;
}

/* getNamespaceNumber
 * Returns the position of the given entry's detected 
 * namespace in the namespace vector. Also hacks around
 * a bit to put less entries in the global namespace
 * and allow sorting a bit by categories.
 */
size_t getNamespaceNumber(ArchiveEntry * entry, size_t index, vector<string> &ns, vector<Archive::mapdesc_t> &maps)
{
	string ens = entry->getParent()->detectNamespace(index);
	if (S_CMPNOCASE(ens, "global"))
	{
		if (maps.size() > 0 && isInMap(index, maps) >= 0)
			ens = "maps";
		else if (S_CMPNOCASE(entry->getType()->getCategory(), "Graphics"))
			ens = "graphics";
		else if (S_CMPNOCASE(entry->getType()->getCategory(), "Audio"))
		{
			if (S_CMPNOCASE(entry->getType()->getIcon(), "e_music"))
				ens = "music";
			else ens = "sounds";
		}
	}
	for (size_t n = 0; n < ns.size(); ++n)
		if (S_CMPNOCASE(ns[n], ens))
			return n;

	ns.push_back(ens);
	return ns.size();
}


/*******************************************************************
 * ARCHIVEPANEL CLASS FUNCTIONS
 *******************************************************************/

/* ArchivePanel::ArchivePanel
 * ArchivePanel class constructor
 *******************************************************************/
ArchivePanel::ArchivePanel(wxWindow* parent, Archive* archive)
	: wxPanel(parent, -1)
{
	// Init variables
	undo_manager = new UndoManager();
	ignore_focus_change = false;

	// Set archive
	this->archive = archive;
	listenTo(archive);

	// Create entry panels
	entry_area = new EntryPanel(this, "nil");
	default_area = new DefaultEntryPanel(this);
	text_area = new TextEntryPanel(this);
	gfx_area = new GfxEntryPanel(this);
	pal_area = new PaletteEntryPanel(this);
	animated_area = new AnimatedEntryPanel(this);
	switches_area = new SwitchesEntryPanel(this);
	hex_area = new HexEntryPanel(this);
	ansi_area = new ANSIEntryPanel(this);
	map_area = new MapEntryPanel(this);
	audio_area = new AudioEntryPanel(this);
	data_area = new DataEntryPanel(this);


	// --- Setup Layout ---

	// Create sizer
	wxBoxSizer* m_hbox = new wxBoxSizer(wxHORIZONTAL);
	SetSizer(m_hbox);

	// Entry list panel

	// Create & set sizer & border
	wxStaticBox* frame = new wxStaticBox(this, -1, "Entries");
	wxStaticBoxSizer* framesizer = new wxStaticBoxSizer(frame, wxVERTICAL);
	m_hbox->Add(framesizer, 0, wxEXPAND|wxALL, 4);


	// Create path display
	sizer_path_controls = new wxBoxSizer(wxHORIZONTAL);
	framesizer->Add(sizer_path_controls, 0, wxEXPAND|wxLEFT|wxRIGHT|wxTOP, 4);
	framesizer->AddSpacer(2);

	// Label
	label_path = new wxStaticText(this, -1, "Path:", wxDefaultPosition, wxDefaultSize, wxST_ELLIPSIZE_START);
	sizer_path_controls->Add(label_path, 1, wxRIGHT|wxALIGN_CENTER_VERTICAL, 4);

	// 'Up' button
	btn_updir = new wxBitmapButton(this, -1, getIcon("e_upfolder"));
	btn_updir->Enable(false);
	sizer_path_controls->Add(btn_updir, 0, wxEXPAND);


	// Create entry list panel
	entry_list = new ArchiveEntryList(this);
	entry_list->setArchive(archive);
	entry_list->SetDropTarget(new APEntryListDropTarget(this, entry_list));
	entry_list->setUndoManager(undo_manager);
	framesizer->Add(entry_list, 1, wxEXPAND | wxLEFT|wxRIGHT|wxBOTTOM, 4);


	wxGridBagSizer* gb_sizer = new wxGridBagSizer(4, 4);
	framesizer->Add(gb_sizer, 0, wxEXPAND|wxALL, 4);

	// Create category selector
	choice_category = new wxChoice(this, -1);
	choice_category->Append("All");
	vector<string> cats = EntryType::allCategories();
	for (unsigned a = 0; a < cats.size(); a++)
		choice_category->Append(cats[a]);
	choice_category->SetSelection(0);
	gb_sizer->Add(new wxStaticText(this, -1, "Show:"), wxGBPosition(0, 0), wxDefaultSpan, wxALIGN_CENTER_VERTICAL);
	gb_sizer->Add(choice_category, wxGBPosition(0, 1), wxDefaultSpan, wxEXPAND);
	gb_sizer->AddGrowableCol(1, 1);

	// Create filter
	text_filter = new wxTextCtrl(this, -1);
	gb_sizer->Add(new wxStaticText(this, -1, "Filter:"), wxGBPosition(1, 0), wxDefaultSpan, wxALIGN_CENTER_VERTICAL);
	gb_sizer->Add(text_filter, wxGBPosition(1, 1), wxDefaultSpan, wxEXPAND);


	// Add default entry panel
	cur_area = entry_area;
	m_hbox->Add(cur_area, 1, wxEXPAND);
	cur_area->Show(true);
	cur_area->setUndoManager(undo_manager);

	// Bind events
	entry_list->Bind(EVT_VLV_SELECTION_CHANGED, &ArchivePanel::onEntryListSelectionChange, this);
#ifndef __WXGTK__
	entry_list->Bind(wxEVT_LIST_ITEM_FOCUSED, &ArchivePanel::onEntryListFocusChange, this);
#endif
	entry_list->Bind(wxEVT_KEY_DOWN, &ArchivePanel::onEntryListKeyDown, this);
	entry_list->Bind(wxEVT_LIST_ITEM_RIGHT_CLICK, &ArchivePanel::onEntryListRightClick, this);
	entry_list->Bind(wxEVT_LIST_ITEM_ACTIVATED, &ArchivePanel::onEntryListActivated, this);
	text_filter->Bind(wxEVT_TEXT, &ArchivePanel::onTextFilterChanged, this);
	choice_category->Bind(wxEVT_CHOICE, &ArchivePanel::onChoiceCategoryChanged, this);
	Bind(EVT_AEL_DIR_CHANGED, &ArchivePanel::onDirChanged, this);
	btn_updir->Bind(wxEVT_BUTTON, &ArchivePanel::onBtnUpDir, this);

	// Do a quick check to see if we need the path display
	if (archive->getRoot()->nChildren() == 0)
		sizer_path_controls->Show(false);

	// Update size+layout
	entry_list->updateWidth();
	Layout();
}

/* ArchivePanel::~ArchivePanel
 * ArchivePanel class destructor
 *******************************************************************/
ArchivePanel::~ArchivePanel()
{
	delete undo_manager;
}

/* ArchivePanel::saveEntryChanges
 * Saves any changes made to the currently open entry
 *******************************************************************/
bool ArchivePanel::saveEntryChanges()
{
	// Ignore if no changes have been made (or no entry is open)
	if (!cur_area->isModified() || !cur_area->getEntry())
		return true;

	// Don't save if autosave is off
	if (autosave_entry_changes == 0)
		return false;

	// Ask if needed
	if (autosave_entry_changes > 1)
	{
		int result = wxMessageBox(S_FMT("Save changes to entry \"%s\"?", cur_area->getEntry()->getName()),
		                          "Unsaved Changes", wxYES_NO|wxICON_QUESTION);

		// Stop if user clicked no
		if (result == wxNO)
			return false;
	}

	// Save entry changes
	return cur_area->saveEntry();
}

/* ArchivePanel::addMenus
 * Adds the 'Archive' and 'Entry' menus to the main window menubar
 *******************************************************************/
void ArchivePanel::addMenus()
{
	// Create menus if needed
	if (!menu_archive)
	{
		// Archive menu
		wxMenu* menu_new = new wxMenu("");
		theApp->getAction("arch_newentry")->addToMenu(menu_new, true, "&Entry");
		theApp->getAction("arch_newdir")->addToMenu(menu_new, true, "&Directory");
		theApp->getAction("arch_newpalette")->addToMenu(menu_new, true, "&PLAYPAL");
		theApp->getAction("arch_newanimated")->addToMenu(menu_new, true, "&ANIMATED");
		theApp->getAction("arch_newswitches")->addToMenu(menu_new, true, "&SWITCHES");
		menu_archive = new wxMenu();
		menu_archive->AppendSubMenu(menu_new, "&New");
		theApp->getAction("arch_importfiles")->addToMenu(menu_archive, true);
		theApp->getAction("arch_buildarchive")->addToMenu(menu_archive, true);
		menu_archive->AppendSeparator();
		theApp->getAction("arch_texeditor")->addToMenu(menu_archive, true);
		theApp->getAction("arch_mapeditor")->addToMenu(menu_archive, true);
		wxMenu* menu_clean = new wxMenu("");
		theApp->getAction("arch_clean_patches")->addToMenu(menu_clean, true);
		theApp->getAction("arch_clean_textures")->addToMenu(menu_clean, true);
		theApp->getAction("arch_clean_flats")->addToMenu(menu_clean, true);
		theApp->getAction("arch_clean_iwaddupes")->addToMenu(menu_clean, true);
		theApp->getAction("arch_check_duplicates")->addToMenu(menu_clean, true);
		theApp->getAction("arch_check_duplicates2")->addToMenu(menu_clean, true);
		theApp->getAction("arch_replace_maps")->addToMenu(menu_clean, true);
		menu_archive->AppendSubMenu(menu_clean, "&Maintenance");
	}
	if (!menu_entry)
	{
		// Entry menu
		menu_entry = new wxMenu();
		theApp->getAction("arch_entry_rename")->addToMenu(menu_entry, true);
		theApp->getAction("arch_entry_delete")->addToMenu(menu_entry, true);
		theApp->getAction("arch_entry_revert")->addToMenu(menu_entry, true);
		menu_entry->AppendSeparator();
		theApp->getAction("arch_entry_cut")->addToMenu(menu_entry, true);
		theApp->getAction("arch_entry_copy")->addToMenu(menu_entry, true);
		theApp->getAction("arch_entry_paste")->addToMenu(menu_entry, true);
		menu_entry->AppendSeparator();
		theApp->getAction("arch_entry_moveup")->addToMenu(menu_entry, true);
		theApp->getAction("arch_entry_movedown")->addToMenu(menu_entry, true);
		theApp->getAction("arch_entry_sort")->addToMenu(menu_entry, true);
		menu_entry->AppendSeparator();
		theApp->getAction("arch_entry_import")->addToMenu(menu_entry, true);
		theApp->getAction("arch_entry_export")->addToMenu(menu_entry, true);
		menu_entry->AppendSeparator();
		theApp->getAction("arch_entry_bookmark")->addToMenu(menu_entry, true);
	}

	// Add them to the main window menubar
	theMainWindow->addCustomMenu(menu_archive, "&Archive");
	theMainWindow->addCustomMenu(menu_entry, "&Entry");
	cur_area->addCustomMenu();
	cur_area->addCustomToolBar();

	// Also enable the related toolbars
	theMainWindow->enableToolBar("_archive");
	theMainWindow->enableToolBar("_entry");
}

/* ArchivePanel::removeMenus
 * Removes the 'Archive' and 'Entry' menus from the main window
 * menubar
 *******************************************************************/
void ArchivePanel::removeMenus()
{
	// Remove ArchivePanel menus from the main window menubar
	theMainWindow->removeCustomMenu(menu_archive);
	theMainWindow->removeCustomMenu(menu_entry);
	cur_area->removeCustomMenu();
	cur_area->removeCustomToolBar();

	// Also disable the related toolbars
	theMainWindow->enableToolBar("_archive", false);
	theMainWindow->enableToolBar("_entry", false);
}

/* ArchivePanel::undo
 * Performs an undo operation
 *******************************************************************/
void ArchivePanel::undo()
{
	if (!(cur_area && cur_area->undo()))
	{
		// Undo
		undo_manager->undo();

		// Refresh entry list
		entry_list->updateList();
	}
}

/* ArchivePanel::redo
 * Performs a redo operation
 *******************************************************************/
void ArchivePanel::redo()
{
	if (!(cur_area && cur_area->redo()))
	{
		// Redo
		undo_manager->redo();

		// Refresh entry list
		entry_list->updateList();
	}
}

/* ArchivePanel::save
 * Saves the archive
 *******************************************************************/
bool ArchivePanel::save()
{
	// Check the archive exists
	if (!archive)
		return false;

	// Save any changes in the current entry panel
	saveEntryChanges();

	// Check the archive has been previously saved
	if (!archive->canSave())
		return saveAs();

	// Save the archive
	if (!archive->save())
	{
		// If there was an error pop up a message box
		wxMessageBox(S_FMT("Error:\n%s", Global::error), "Error", wxICON_ERROR);
		return false;
	}

	// Refresh entry list
	entry_list->updateList();

	return true;
}

/* ArchivePanel::saveAs
 * Saves the archive to a new file
 *******************************************************************/
bool ArchivePanel::saveAs()
{
	// Check the archive exists
	if (!archive)
		return false;

	// Do save dialog
	SFileDialog::fd_info_t info;
	if (SFileDialog::saveFile(info, "Save Archive " + archive->getFilename(false) + " As", archive->getFileExtensionString(), this))
	{
		// Save the archive
		if (!archive->save(info.filenames[0]))
		{
			// If there was an error pop up a message box
			wxMessageBox(S_FMT("Error:\n%s", Global::error), "Error", wxICON_ERROR);
			return false;
		}
	}

	// Refresh entry list
	entry_list->updateList();

	// Add as recent file
	theArchiveManager->addRecentFile(info.filenames[0]);

	return true;
}

/* ArchivePanel::newEntry
 * Adds a new entry to the archive after the last selected entry in
 * the list. If nothing is selected it is added at the end of the
 * list. Asks the user for a name for the new entry, and doesn't add
 * one if no name is entered. Returns true if the entry was created,
 * false otherwise.
 *******************************************************************/
bool ArchivePanel::newEntry(int type)
{
	// Prompt for new entry name if needed
	string name;
	switch (type)
	{
	default:
	case ENTRY_EMPTY:
		name = wxGetTextFromUser("Enter new entry name:", "New Entry");
		break;
	case ENTRY_PALETTE:
		name = "playpal.lmp";
		break;
	case ENTRY_ANIMATED:
		name = "animated.lmp";
		break;
	case ENTRY_SWITCHES:
		name = "switches.lmp";
		break;
	}

	// Check if any name was entered
	if (name == "")
		return false;

	// Check for \ character (e.g., from Arch-Viles graphics). They have to be kept.
	if (archive->getType() == ARCHIVE_WAD && name.length() <= 8
	        && (name.find('\\') != wxNOT_FOUND || name.find('/') != wxNOT_FOUND))
	{
	} // Don't process as a file name

	// Remove any path from the name, if any (for now)
	else
	{
		wxFileName fn(name);
		name = fn.GetFullName();
	}

	// Get the entry index of the last selected list item
	int index = archive->entryIndex(entry_list->getLastSelectedEntry(), entry_list->getCurrentDir());

	// If something was selected, add 1 to the index so we add the new entry after the last selected
	if (index >= 0)
		index++;
	else
		index = -1;	// If not add to the end of the list

	// Add the entry to the archive
	undo_manager->beginRecord("Add Entry");
	ArchiveEntry* new_entry = archive->addNewEntry(name, index, entry_list->getCurrentDir());
	undo_manager->endRecord(true);

	// Deal with specific entry type that we may want created
	if (type && new_entry)
	{
		ArchiveEntry* e_import;
		MemChunk mc;
		ChoosePaletteDialog cp(this);
		switch (type)
		{
			// Import a palette from the available ones
		case ENTRY_PALETTE:
			if (cp.ShowModal() == wxID_OK)
			{
				Palette8bit* pal;
				int choice = cp.getChoice();
				if (choice)
					pal = thePaletteManager->getPalette(choice - 1);
				else pal = thePaletteManager->globalPalette();
				pal->saveMem(mc);
			}
			else
			{
				mc.reSize(256 * 3);
			}
			new_entry->importMemChunk(mc);
			break;
			// Import the ZDoom definitions as a baseline
		case ENTRY_ANIMATED:
			e_import = theArchiveManager->programResourceArchive()->entryAtPath("animated.lmp");
			if (e_import)
				new_entry->importEntry(e_import);
			break;
			// Import the Boom definitions as a baseline
		case ENTRY_SWITCHES:
			e_import = theArchiveManager->programResourceArchive()->entryAtPath("switches.lmp");
			if (e_import)
				new_entry->importEntry(e_import);
			break;
			// This is just to silence compilers that insist on default cases being handled
		default:
			break;
		}
	}

	// Return whether the entry was created ok
	return !!new_entry;
}

/* ArchivePanel::newDirectory
 * Adds a new subdirectory to the current directory, but only if the
 * archive supports them
 *******************************************************************/
bool ArchivePanel::newDirectory()
{
	// Check archive supports directories
<<<<<<< HEAD
	if (archive->getType() != ARCHIVE_ZIP && archive->getType() != ARCHIVE_FOLDER && archive->getType() != ARCHIVE_POD)
=======
	if (!archive->getDesc().supports_dirs)
>>>>>>> e3e68994
	{
		wxMessageBox("This Archive format does not support directories", "Can't create new directory", wxICON_ERROR);
		return false;
	}

	// Prompt for new directory name
	string name = wxGetTextFromUser("Enter new directory name:", "New Directory");

	// Check if any name was entered
	if (name == "")
		return false;

	// Remove any path from the name, if any (for now)
	wxFileName fn(name);
	name = fn.GetFullName();

	// Add the directory to the archive
	undo_manager->beginRecord("Create Directory");
	ArchiveTreeNode* dir = archive->createDir(name, entry_list->getCurrentDir());
	undo_manager->endRecord(!!dir);

	// Return whether the directory was created ok
	return !!dir;
}

/* ArchivePanel::importFiles
 * Opens a file selection dialog and imports any selected files to
 * the current directory, using the filenames as entry names
 *******************************************************************/
bool ArchivePanel::importFiles()
{
	// Run open files dialog
	SFileDialog::fd_info_t info;
	if (SFileDialog::openFiles(info, "Choose files to import", "Any File (*.*)|*.*", this))
	{
		// Get the entry index of the last selected list item
		int index = archive->entryIndex(entry_list->getLastSelectedEntry(), entry_list->getCurrentDir());

		// If something was selected, add 1 to the index so we add the new entry after the last selected
		if (index >= 0)
			index++;
		else
			index = -1;	// If not add to the end of the list

		// Begin recording undo level
		undo_manager->beginRecord("Import Files");

		// Go through the list of files
		bool ok = false;
		entry_list->Show(false);
		theSplashWindow->show("Importing Files...", true);
		for (size_t a = 0; a < info.filenames.size(); a++)
		{
			// Get filename
			string name = wxFileName(info.filenames[a]).GetFullName();

			// Update splash window
			theSplashWindow->setProgress(float(a) / float(info.filenames.size()));
			theSplashWindow->setProgressMessage(name);

			// Add the entry to the archive
			ArchiveEntry* new_entry = archive->addNewEntry(name, index, entry_list->getCurrentDir());

			// If the entry was created ok, load the file into it
			if (new_entry)
			{
				new_entry->importFile(info.filenames[a]);		// Import file to entry
				EntryType::detectEntryType(new_entry);	// Detect entry type
				ok = true;
			}

			if (index > 0) index++;
		}
		theSplashWindow->hide();
		entry_list->Show(true);

		// End recording undo level
		undo_manager->endRecord(true);

		return ok;
	}
	else	// User cancelled, return false
		return false;
}

/* ArchivePanel::convertArchiveTo
 * Not implemented
 *******************************************************************/
bool ArchivePanel::convertArchiveTo()
{
	wxMessageBox("Not Implemented");
	return false;
}

/* ArchivePanel::cleanupArchive
 * Not implemented
 *******************************************************************/
bool ArchivePanel::cleanupArchive()
{
	wxMessageBox("Not Implemented");
	return false;
}

/* ArchivePanel::buildArchive
 * Build pk3/zip archive from the current directory
 *******************************************************************/
bool ArchivePanel::buildArchive()
{
	if (archive->getType() != ARCHIVE_FOLDER)
	{
		wxMessageBox("This function is not supported with archives", "Can't build archive", wxICON_ERROR);
		return false;
	}

	Archive *new_archive;

	// Create dialog
	SFileDialog::fd_info_t info;
	if (SFileDialog::saveFile(info, "Build archive", "Any Zip Format File (*.zip;*.pk3;*.pke;*.jdf)", this))
	{
		theSplashWindow->show(string("Building ") + info.filenames[0]);
		theSplashWindow->setProgress(-1.0f);

		// Create temporary archive
		new_archive = theArchiveManager->newArchive(ARCHIVE_ZIP);

		// prevent for "archive in archive" when saving in the current directory
		if(wxFileExists(info.filenames[0]))
			wxRemoveFile(info.filenames[0]);

		// import all files into new archive
		new_archive->importDir(archive->getFilename());

		// Save the archive
		if (!new_archive->save(info.filenames[0]))
		{
			theArchiveManager->closeArchive(new_archive);
			theSplashWindow->hide();

			// If there was an error pop up a message box
			wxMessageBox(S_FMT("Error:\n%s", Global::error), "Error", wxICON_ERROR);
			return false;
		}
	}

	if (new_archive)
		theArchiveManager->closeArchive(new_archive);

	theSplashWindow->hide();

	// Refresh entry list
	entry_list->updateList();
	return true;
}

/* ArchivePanel::renameEntry
 * Opens a dialog to rename the selected entries. If multiple entries
 * are selected, a mass-rename is performed
 *******************************************************************/
bool ArchivePanel::renameEntry(bool each)
{
	// Get a list of selected entries
	vector<ArchiveEntry*> selection = entry_list->getSelectedEntries();

	// Begin recording undo level
	undo_manager->beginRecord("Rename Entry");

	/* Define alphabet */
	const wxString alphabet = "ABCDEFGHIJKLMNOPQRSTUVWXYZ";

	// Check any are selected
	if (each || selection.size() == 1)
	{
		// If only one entry is selected, or "rename each" mode is desired, just do basic rename
		for (unsigned a = 0; a < selection.size(); a++)
		{

			// Prompt for a new name
			string new_name = wxGetTextFromUser("Enter new entry name:", "Rename", selection[a]->getName());

			// Rename entry (if needed)
			if (!new_name.IsEmpty() && selection[a]->getName() != new_name)
				archive->renameEntry(selection[a], new_name);
		}
	}
	else if (selection.size() > 1)
	{
		// Get a list of entry names
		wxArrayString names;
		for (unsigned a = 0; a < selection.size(); a++)
			names.push_back(selection[a]->getName(true));

		// Get filter string
		string filter = Misc::massRenameFilter(names);

		// Prompt for a new name
		string new_name = wxGetTextFromUser("Enter new entry name: (* = unchanged, ^ = alphabet letter, ^^ = lower case\n% = alphabet repeat number, & = entry number, %% or && = n-1)", "Rename", filter);

		// Apply mass rename to list of names
		if (!new_name.IsEmpty())
		{
			Misc::doMassRename(names, new_name);

			// Go through the list
			for (size_t a = 0; a < selection.size(); a++)
			{
				ArchiveEntry* entry = selection[a];

				// If the entry is a folder then skip it
				if (entry->getType() == EntryType::folderType())
					continue;

				// Get current name as wxFileName for processing
				wxFileName fn(entry->getName());

				// Rename the entry (if needed)
				if (fn.GetName() != names[a])
				{
					wxString filename = names[a];
					/* file renaming syntax */
					int num = a / alphabet.size();
					int cn = a-(num*alphabet.size());
					filename.Replace("^^", alphabet.Lower()[cn]);
					filename.Replace("^", alphabet[cn]);
					filename.Replace("%%", wxString::FromDouble(num, 0));
					filename.Replace("%", wxString::FromDouble(num+1, 0));
					filename.Replace("&&", wxString::FromDouble(a, 0));
					filename.Replace("&", wxString::FromDouble(a+1, 0));
					fn.SetName(filename);							// Change name
					archive->renameEntry(entry, fn.GetFullName());	// Rename in archive
				}
			}
		}
	}


	// Get a list of selected directories
	vector<ArchiveTreeNode*> selected_dirs = entry_list->getSelectedDirectories();

	// Go through the list
	for (size_t a = 0; a < selected_dirs.size(); a++)
	{
		// Get the current directory's name
		string old_name = selected_dirs[a]->getName();

		// Prompt for a new name
		string new_name = wxGetTextFromUser("Enter new directory name:", S_FMT("Rename Directory %s", old_name), old_name);

		// Do nothing if no name was entered
		if (new_name.IsEmpty())
			continue;

		// Discard any given path (for now)
		wxFileName fn(new_name);
		new_name = fn.GetName();

		// Rename the directory if the new entered name is different from the original
		if (new_name != old_name)
			archive->renameDir(selected_dirs[a], new_name);
	}

	// Finish recording undo level
	undo_manager->endRecord(true);

	return true;
}

/* ArchivePanel::deleteEntry
 * Deletes any selected entries from the archive
 *******************************************************************/
bool ArchivePanel::deleteEntry(bool confirm)
{
	// Get a list of selected entries
	vector<ArchiveEntry*> selected_entries = entry_list->getSelectedEntries();

	// Get a list of selected directories
	vector<ArchiveTreeNode*> selected_dirs = entry_list->getSelectedDirectories();

	// Confirmation dialog
	if (confirm_entry_delete && confirm)
	{
		string item;
		int num = selected_entries.size() + selected_dirs.size();
		if (num == 1)
		{
			if (selected_entries.size() == 1)
				item = selected_entries[0]->getName();
			else
				item = selected_dirs[0]->getName();
		}
		else if (num > 0)
			item = S_FMT("these %d items", num);

		if (wxMessageBox(S_FMT("Are you sure you want to delete %s?", item), "Delete Confirmation", wxYES_NO|wxICON_QUESTION) == wxNO)
			return false;
	}

	// Clear the selection
	entry_list->clearSelection();

	// Begin recording undo level
	undo_manager->beginRecord("Delete Entry");

	// Go through the selected entries
	for (int a = selected_entries.size() - 1; a >= 0; a--)
	{
		// Remove from bookmarks
		theArchiveManager->deleteBookmark(selected_entries[a]);

		// Remove the current selected entry if it isn't a directory
		if (selected_entries[a]->getType() != EntryType::folderType())
			archive->removeEntry(selected_entries[a]);
	}

	// Go through the selected directories
	for (int a = selected_dirs.size() - 1; a >= 0; a--)
	{
		// Remove from bookmarks
		theArchiveManager->deleteBookmarksInDir(selected_dirs[a]);

		// Remove the selected directory from the archive
		archive->removeDir(selected_dirs[a]->getName(), entry_list->getCurrentDir());
	}

	// Finish recording undo level
	undo_manager->endRecord(true);

	// Switch to blank entry panel
	wxSizer* sizer = GetSizer();
	cur_area->Show(false);
	cur_area->nullEntry();
	sizer->Replace(cur_area, entry_area);
	cur_area = entry_area;
	cur_area->Show(true);
	Layout();

	return true;
}

/* ArchivePanel::revertEntry
 * Reverts any selected entries
 *******************************************************************/
bool ArchivePanel::revertEntry()
{
	// Get selected entries
	vector<ArchiveEntry*> selected_entries = entry_list->getSelectedEntries();

	// Begin recording undo level
	undo_manager->beginRecord("Revert Entry");

	// Go through selection
	for (unsigned a = 0; a < selected_entries.size(); a++)
	{
		undo_manager->recordUndoStep(new EntryDataUS(selected_entries[a]));
		archive->revertEntry(selected_entries[a]);
	}

	// Finish recording undo level
	undo_manager->endRecord(true);

	// If the entries reverted were the only modified entries in the
	// archive, the archive is no longer modified.
	archive->findModifiedEntries();

	// If there was only one selected entry, chances are its content
	// were displayed, so this should be updated
	if (theActivePanel)
		theActivePanel->callRefresh();

	return true;
}

/* ArchivePanel::moveUp
 * Moves any selected entries up in the list
 *******************************************************************/
bool ArchivePanel::moveUp()
{
	// Get selection
	vector<long> selection = entry_list->getSelection();
	long focus = entry_list->getFocus();

	// If nothing is selected, do nothing
	if (selection.size() == 0)
		return false;

	// If the first selected item is at the top of the list
	// or before entries start then don't move anything up
	if (selection[0] <= entry_list->entriesBegin())
		return false;

	// Move each one up by swapping it with the entry above it
	undo_manager->beginRecord("Move Up");
	for (size_t a = 0; a < selection.size(); a++)
		archive->swapEntries(entry_list->getEntryIndex(selection[a]), entry_list->getEntryIndex(selection[a]-1), entry_list->getCurrentDir());
	undo_manager->endRecord(true);

	// Update selection
	entry_list->clearSelection();
	for (unsigned a = 0; a < selection.size(); a++)
		entry_list->selectItem(selection[a] - 1);
	ignore_focus_change = true;
	entry_list->focusItem(focus - 1);

	// Ensure top-most entry is visible
	entry_list->EnsureVisible(entry_list->getEntryIndex(selection[0]));

	// Return success
	return true;
}

/* ArchivePanel::moveDown
 * Moves any selected entries down in the list
 *******************************************************************/
bool ArchivePanel::moveDown()
{
	// Get selection
	vector<long> selection = entry_list->getSelection();
	long focus = entry_list->getFocus();

	// If nothing is selected, do nothing
	if (selection.size() == 0)
		return false;

	// If the last selected item is at the end of the list
	// then don't move anything down
	if (selection.back() == entry_list->GetItemCount()-1 || selection.back() < entry_list->entriesBegin())
		return false;

	// Move each one down by swapping it with the entry below it
	undo_manager->beginRecord("Move Down");
	for (int a = selection.size()-1; a >= 0; a--)
		archive->swapEntries(entry_list->getEntryIndex(selection[a]), entry_list->getEntryIndex(selection[a]+1), entry_list->getCurrentDir());
	undo_manager->endRecord(true);

	// Update selection
	entry_list->clearSelection();
	for (unsigned a = 0; a < selection.size(); a++)
		entry_list->selectItem(selection[a] + 1);
	ignore_focus_change = true;
	entry_list->focusItem(focus + 1);

	// Ensure bottom-most entry is visible
	entry_list->EnsureVisible(entry_list->getEntryIndex(selection[selection.size() - 1]));

	// Return success
	return true;
}

/* ArchivePanel::sort
 * Sorts all selected entries. If the selection is empty or only
 * contains one single entry, sort the entire archive instead.
 * Note that a simple sort is not desired for three reasons:
 * 1. Map lumps have to remain in sequence
 * 2. Namespaces should be respected
 * 3. Marker lumps used as separators should also be respected
 * The way we're doing that is more than a bit hacky, sorry.
 * The basic idea is to assign to each entry a sortkey (thanks to
 * ExProps for that) which is prefixed with namespace information.
 * Also, the name of map lumps is replaced by the map name so that
 * they stay together. Finally, the original index is appended so
 * that duplicate names are disambiguated.
 *******************************************************************/
bool ArchivePanel::sort()
{
	// Get selected entries
	vector<long> selection = entry_list->getSelection();
	ArchiveTreeNode* dir = entry_list->getCurrentDir();

	size_t start, stop;

	// Without selection of multiple entries, sort everything instead
	if (selection.size() < 2)
	{
		start = 0;
		stop = dir->numEntries();
	}
	// We need sorting to be contiguous, otherwise it'll destroy maps
	else
	{
		start = selection[0];
		stop = selection[selection.size() - 1] + 1;
	}

	// Make sure everything in the range is selected
	selection.clear();
	selection.resize(stop - start);
	for (size_t i = start; i < stop; ++i)
		selection[i - start] = i;

	// No sorting needed even after adding everything
	if (selection.size() < 2)
		return false;

	vector<string> nspaces;
	initNamespaceVector(nspaces, dir->getArchive()->hasFlatHack());
	vector<Archive::mapdesc_t> maps = dir->getArchive()->detectMaps();

	string ns = dir->getArchive()->detectNamespace(dir->getEntry(selection[0]));
	size_t nsn = 0, lnsn = 0;

	// Fill a map with <entry name, entry index> pairs
	std::map<string, size_t> emap; emap.clear();
	for (size_t i = 0; i < selection.size(); ++i)
	{
		bool ns_changed = false;
		int mapindex = isInMap(selection[i], maps);
		string mapname;
		ArchiveEntry * entry = dir->getEntry(selection[i]);
		// If this is a map entry, deal with it
		if (maps.size() && mapindex > -1)
		{
			// Keep track of the name
			mapname = maps[mapindex].name;

			// If part of a map is selected, make sure the rest is selected as well
			size_t head_index = maps[mapindex].head->getParentDir()->entryIndex(maps[mapindex].head);
			size_t end_index = maps[mapindex].head->getParentDir()->entryIndex(maps[mapindex].end, head_index);
			// Good thing we can rely on selection being contiguous
			for (size_t a = head_index; a <= end_index; ++a)
			{
				bool selected = (a >= start && a < stop);
				if (!selected) selection.push_back(a);
			}
			if (head_index < start) start = head_index;
			if (end_index+1 > stop) stop = end_index+1;
		}
		else if (dir->getArchive()->detectNamespace(selection[i]) != ns)
		{
			ns = dir->getArchive()->detectNamespace(selection[i]);
			nsn = getNamespaceNumber(entry, selection[i], nspaces, maps) * 1000;
			ns_changed = true;
		}
		else if (mapindex < 0 && (entry->getSize() == 0))
		{
			nsn++;
			ns_changed = true;
		}

		// Local namespace number is not necessarily computed namespace number.
		// This is because the global namespace in wads is bloated and we want more
		// categories than it actually has to offer.
		lnsn = (nsn == 0 ? getNamespaceNumber(entry, selection[i], nspaces, maps)*1000 : nsn);
		string name, ename = entry->getName().Upper();
		// Want to get another hack in this stuff? Yeah, of course you do!
		// This here hack will sort Doom II songs by their associated map.
		if (ename.StartsWith("D_") && S_CMPNOCASE(entry->getType()->getIcon(), "e_music"))
		{
			if		(ename == "D_RUNNIN")	ename = "D_MAP01";
			else if (ename == "D_STALKS")	ename = "D_MAP02";
			else if (ename == "D_COUNTD")	ename = "D_MAP03";
			else if (ename == "D_BETWEE")	ename = "D_MAP04";
			else if (ename == "D_DOOM"  )	ename = "D_MAP05";
			else if (ename == "D_THE_DA")	ename = "D_MAP06";
			else if (ename == "D_SHAWN" )	ename = "D_MAP07";
			else if (ename == "D_DDTBLU")	ename = "D_MAP08";
			else if (ename == "D_IN_CIT")	ename = "D_MAP09";
			else if (ename == "D_DEAD"  )	ename = "D_MAP10";
			else if (ename == "D_STLKS2")	ename = "D_MAP11";
			else if (ename == "D_THEDA2")	ename = "D_MAP12";
			else if (ename == "D_DOOM2" )	ename = "D_MAP13";
			else if (ename == "D_DDTBL2")	ename = "D_MAP14";
			else if (ename == "D_RUNNI2")	ename = "D_MAP15";
			else if (ename == "D_DEAD2" )	ename = "D_MAP16";
			else if (ename == "D_STLKS3")	ename = "D_MAP17";
			else if (ename == "D_ROMERO")	ename = "D_MAP18";
			else if (ename == "D_SHAWN2")	ename = "D_MAP19";
			else if (ename == "D_MESSAG")	ename = "D_MAP20";
			else if (ename == "D_COUNT2")	ename = "D_MAP21";
			else if (ename == "D_DDTBL3")	ename = "D_MAP22";
			else if (ename == "D_AMPIE" )	ename = "D_MAP23";
			else if (ename == "D_THEDA3")	ename = "D_MAP24";
			else if (ename == "D_ADRIAN")	ename = "D_MAP25";
			else if (ename == "D_MESSG2")	ename = "D_MAP26";
			else if (ename == "D_ROMER2")	ename = "D_MAP27";
			else if (ename == "D_TENSE" )	ename = "D_MAP28";
			else if (ename == "D_SHAWN3")	ename = "D_MAP29";
			else if (ename == "D_OPENIN")	ename = "D_MAP30";
			else if (ename == "D_EVIL"  )	ename = "D_MAP31";
			else if (ename == "D_ULTIMA")	ename = "D_MAP32";
			else if (ename == "D_READ_M")	ename = "D_MAP33";
			else if (ename == "D_DM2TTL")	ename = "D_MAP34";
			else if (ename == "D_DM2INT")	ename = "D_MAP35";
		}
		// All map lumps have the same sortkey name so they stay grouped
		if (mapindex > -1)
		{
			name = S_FMT("%08d%-64s%8d", lnsn, mapname, selection[i]);
		}
		// Yet another hack! Make sure namespace start markers are first
		else if (ns_changed)
		{
			name = S_FMT("%08d%-64s%8d", lnsn, wxEmptyString, selection[i]);
		}
		// Generic case: actually use the entry name to sort
		else
		{
			name = S_FMT("%08d%-64s%8d", lnsn, ename, selection[i]);
		}
		// Let the entry remember how it was sorted this time
		entry->exProp("sortkey") = name;
		// Insert sortkey into entry map so it'll be sorted
		emap[name] = selection[i];
	}

	// And now, sort the entries based on the map
	undo_manager->beginRecord("Sort Entries");
	std::map<string, size_t>::iterator itr = emap.begin();
	for (size_t i = start; i < stop; ++i, itr++)
	{
		ArchiveEntry * entry = dir->getEntry(i);
		// If the entry isn't in its sorted place already
		if (i != (size_t)itr->second)
		{
			// Swap the texture in the spot with the sorted one
			dir->swapEntries(i, itr->second);

			// Update the position of the displaced texture in the emap
			string name = entry->exProp("sortkey");
			emap[name] = itr->second;
		}
	}
	undo_manager->endRecord(true);

	// Refresh
	entry_list->updateList();
	archive->setModified(true);

	return true;
}

/* ArchivePanel::bookmark
 * Adds the currently focused archive entry to the list of bookmarks
 *******************************************************************/
bool ArchivePanel::bookmark()
{
	ArchiveEntry* entry = entry_list->getFocusedEntry();

	if (entry)
	{
		theArchiveManager->addBookmark(entry_list->getFocusedEntry());
		return true;
	}
	else
		return false;
}

/* ArchivePanel::openTab
 * Opens currently selected entries in separate tabs
 *******************************************************************/
bool ArchivePanel::openTab()
{
	// Get selected entries
	vector<ArchiveEntry*> selection = entry_list->getSelectedEntries();

	// Open each in its own tab
	for (unsigned a = 0; a < selection.size(); a++)
		theMainWindow->openEntry(selection[a]);

	return true;
}

/* ArchivePanel::crc32
 * Computes the CRC-32 checksums of the selected entries
 *******************************************************************/
bool ArchivePanel::crc32()
{
	// Get selected entries
	vector<ArchiveEntry*> selection = entry_list->getSelectedEntries();

	// Compute CRC-32 checksums for each
	string checksums = "\nCRC-32:\n";
	for (unsigned a = 0; a < selection.size(); a++)
	{
		uint32_t crc = selection[a]->getMCData().crc();
		checksums += S_FMT("%s:\t%x\n", selection[a]->getName(), crc);
	}
	wxLogMessage(checksums);
	wxMessageBox(checksums);

	return true;
}

/* ArchivePanel::convertEntryTo
 * Not implemented
 *******************************************************************/
bool ArchivePanel::convertEntryTo()
{
	wxMessageBox("Not Implemented");
	return false;
}

/* ArchivePanel::importEntry
 * For each selected entry, opens a file selection dialog. The
 * selected file will be imported into the entry
 *******************************************************************/
bool ArchivePanel::importEntry()
{
	// Get a list of selected entries
	vector<ArchiveEntry*> selection = entry_list->getSelectedEntries();

	// Begin recording undo level
	undo_manager->beginRecord("Import Entry");

	// Go through the list
	for (size_t a = 0; a < selection.size(); a++)
	{
		// Run open file dialog
		SFileDialog::fd_info_t info;
		if (SFileDialog::openFile(info, "Import Entry \"" + selection[a]->getName() + "\"", "Any File (*.*)|*.*", this))
		{

			// Preserve gfx offset if needed
			point2_t offset;
			if (!selection[a]->getType()->getEditor().Cmp("gfx"))
			{
				// We have an image
				SImage si;
				si.open(selection[a]->getMCData());
				offset = si.offset();
			}

			// Create undo step
			undo_manager->recordUndoStep(new EntryDataUS(selection[a]));

			// If a file was selected, import it
			selection[a]->importFile(info.filenames[0]);

			// Re-detect entry type
			EntryType::detectEntryType(selection[a]);

			// Restore offsets if needed
			if (!selection[a]->getType()->getEditor().Cmp("gfx"))
			{
				SImage si;
				si.open(selection[a]->getMCData());

				point2_t noffset = si.offset();
				bool ok = true;
				// Don't bother if the same offsets are reimported
				if (offset == noffset) ok = false;
				// Ask for confirmation if there actually are offsets but they are different
				else if (noffset.x | noffset.y)
				{
					wxMessageDialog md(this,
					                   S_FMT("Image %s had offset [%d, %d], imported file has offset [%d, %d]. "
					                         "Do you want to keep the old offset and override the new?",
					                         selection[a]->getName(), offset.x, offset.y, noffset.x, noffset.y),
					                   "Conflicting Offsets", wxYES_NO);
					int result = md.ShowModal();
					if (result != wxID_YES)
						ok = false;
				}
				// Warn if the offsets couldn't be written
				if (ok && !si.getFormat()->writeOffset(si, selection[a], offset))
					wxLogMessage("Old offset information [%d, %d] couldn't be "
					             "preserved in the new image format for image %s.",
					             offset.x, offset.y, selection[a]->getName());
			}

			// Set extension by type
			selection[a]->setExtensionByType();

			// If the entry is currently open, refresh the entry panel
			if (cur_area->getEntry() == selection[a])
				openEntry(selection[a], true);
		}
	}

	// Finish recording undo level
	undo_manager->endRecord(true);

	return true;
}

/* ArchivePanel::exportEntry
 * Exports any selected entries to files. If multiple entries are
 * selected, a directory selection dialog is shown, and any selected
 * entries will be exported to that directory
 *******************************************************************/
bool ArchivePanel::exportEntry()
{
	// Get a list of selected entries
	vector<ArchiveEntry*> selection = entry_list->getSelectedEntries();

	// If we're just exporting 1 entry
	if (selection.size() == 1)
	{
		string name = Misc::lumpNameToFileName(selection[0]->getName());
		wxFileName fn(name);

		// Add appropriate extension if needed
		if (fn.GetExt().Len() == 0) fn.SetExt(selection[0]->getType()->getExtension());

		// Run save file dialog
		SFileDialog::fd_info_t info;
		if (SFileDialog::saveFile(info, "Export Entry \"" + selection[0]->getName() + "\"", "Any File (*.*)|*.*", this, fn.GetFullName()))
			selection[0]->exportFile(info.filenames[0]);	// Export entry if ok was clicked
	}
	else
	{
		// Run save files dialog
		SFileDialog::fd_info_t info;
		if (SFileDialog::saveFiles(info, "Export Multiple Entries (Filename is ignored)", "Any File (*.*)|*.*", this))
		{
			// Go through the selection
			for (size_t a = 0; a < selection.size(); a++)
			{
				// Setup entry filename
				wxFileName fn(selection[a]->getName());
				fn.SetPath(info.path);

				// Add file extension if it doesn't exist
				if (!fn.HasExt())
					fn.SetExt(selection[a]->getType()->getExtension());

				// Do export
				selection[a]->exportFile(fn.GetFullPath());
			}
		}
	}

	return true;
}

/* ArchivePanel::exportEntryAs
 * Not implemented
 *******************************************************************/
bool ArchivePanel::exportEntryAs()
{
	wxMessageBox("Not Implemented");
	return false;
}

/* ArchivePanel::copyEntry
 * Copies selected entries+directories to the clipboard
 *******************************************************************/
bool ArchivePanel::copyEntry()
{
	// Get a list of selected entries
	vector<ArchiveEntry*> entries = entry_list->getSelectedEntries();

	// Get a list of selected directories
	vector<ArchiveTreeNode*> dirs = entry_list->getSelectedDirectories();

	// Do nothing if nothing selected
	if (entries.size() == 0 && dirs.size() == 0)
		return false;

	// Create clipboard item from selection
	theClipboard->addItem(new EntryTreeClipboardItem(entries, dirs));

	return true;
}

/* ArchivePanel::cutEntry
 * Copies selected entries+diretories to the clipboard, and deletes
 * them from the archive
 *******************************************************************/
bool ArchivePanel::cutEntry()
{
	if (copyEntry())
		return deleteEntry(false);
	else
		return false;
}

/* ArchivePanel::pasteEntry
 * Pastes any entries and directories on the clipboard into the
 * current directory. Entries will be pasted after the last selected
 * entry, whereas directories will be pasted after any
 * subdirectories. Pasting a directory will also paste any entries
 * and subdirectories within it.
 *******************************************************************/
bool ArchivePanel::pasteEntry()
{
	// Do nothing if there is nothing in the clipboard
	if (theClipboard->nItems() == 0)
		return false;

	// Get the entry index of the last selected list item
	int index = archive->entryIndex(entry_list->getLastSelectedEntry(), entry_list->getCurrentDir());

	// If something was selected, add 1 to the index so we add the new entry after the last selected
	if (index >= 0)
		index++;
	else
		index = -1;	// If not add to the end of the list

	// Go through all clipboard items
	bool pasted = false;
	undo_manager->beginRecord("Paste Entry");
	for (unsigned a = 0; a < theClipboard->nItems(); a++)
	{
		// Check item type
		if (theClipboard->getItem(a)->getType() != CLIPBOARD_ENTRY_TREE)
			continue;

		// Get clipboard item
		EntryTreeClipboardItem* clip = (EntryTreeClipboardItem*)theClipboard->getItem(a);

		// Merge it in
		if (archive->paste(clip->getTree(), index, entry_list->getCurrentDir()))
			pasted = true;
	}
	undo_manager->endRecord(true);

	if (pasted)
	{
		// Update archive
		archive->setModified(true);

		return true;
	}
	else
		return false;
}

/* ArchivePanel::gfxConvert
 * Opens the Gfx Conversion dialog and sends selected entries to it
 *******************************************************************/
bool ArchivePanel::gfxConvert()
{
	// Create gfx conversion dialog
	GfxConvDialog gcd(theMainWindow);

	// Send selection to the gcd
	vector<ArchiveEntry*> selection = entry_list->getSelectedEntries();
	gcd.openEntries(selection);

	// Run the gcd
	gcd.ShowModal();

	// Show splash window
	theSplashWindow->show("Writing converted image data...", true);

	// Begin recording undo level
	undo_manager->beginRecord("Gfx Format Conversion");

	// Write any changes
	for (unsigned a = 0; a < selection.size(); a++)
	{
		// Update splash window
		theSplashWindow->setProgressMessage(selection[a]->getName());
		theSplashWindow->setProgress((float)a / (float)selection.size());

		// Skip if the image wasn't converted
		if (!gcd.itemModified(a))
			continue;

		// Get image and conversion info
		SImage* image = gcd.getItemImage(a);
		SIFormat* format = gcd.getItemFormat(a);

		// Write converted image back to entry
		MemChunk mc;
		format->saveImage(*image, mc, gcd.getItemPalette(a));
		selection[a]->importMemChunk(mc);
		EntryType::detectEntryType(selection[a]);
		selection[a]->setExtensionByType();
	}

	// Finish recording undo level
	undo_manager->endRecord(true);

	// Hide splash window
	theSplashWindow->hide();
	theActivePanel->callRefresh();

	return true;
}

/* ArchivePanel::gfxRemap
 * Opens the Translation editor dialog to remap colours on selected
 * gfx entries
 *******************************************************************/
bool ArchivePanel::gfxRemap()
{
	// Get selected entries
	vector<ArchiveEntry*> selection = entry_list->getSelectedEntries();

	// Create preview image (just use first selected entry)
	SImage image(PALMASK);
	Misc::loadImageFromEntry(&image, selection[0]);

	// Create translation editor dialog
	Palette8bit* pal = theMainWindow->getPaletteChooser()->getSelectedPalette();
	TranslationEditorDialog ted(this, pal, "Colour Remap", &image);
	ted.openTranslation(((GfxEntryPanel*)gfx_area)->prevTranslation());

	// Run dialog
	if (ted.ShowModal() == wxID_OK)
	{
		// Begin recording undo level
		undo_manager->beginRecord("Gfx Colour Remap");

		// Apply translation to all entry images
		SImage temp;
		MemChunk mc;
		for (unsigned a = 0; a < selection.size(); a++)
		{
			ArchiveEntry* entry = selection[a];
			if (Misc::loadImageFromEntry(&temp, entry))
			{
				// Apply translation
				temp.applyTranslation(&ted.getTranslation(), pal);

				// Create undo step
				undo_manager->recordUndoStep(new EntryDataUS(entry));

				// Write modified image data
				if (!temp.getFormat()->saveImage(temp, mc, pal))
					wxLogMessage("Error: Could not write image data to entry %s, unsupported format for writing", entry->getName());
				else
					entry->importMemChunk(mc);
			}
		}

		// Update variables
		((GfxEntryPanel*)gfx_area)->prevTranslation().copy(ted.getTranslation());

		// Finish recording undo level
		undo_manager->endRecord(true);
	}
	theActivePanel->callRefresh();

	return true;
}

/* ArchivePanel::gfxColourise
 * Opens the Colourise dialog to batch-colour selected gfx entries
 *******************************************************************/
bool ArchivePanel::gfxColourise()
{
	// Get selected entries
	vector<ArchiveEntry*> selection = entry_list->getSelectedEntries();

	// Create colourise dialog
	Palette8bit* pal = theMainWindow->getPaletteChooser()->getSelectedPalette();
	GfxColouriseDialog gcd(this, selection[0], pal);
	gcd.setColour(last_colour);

	// Run dialog
	if (gcd.ShowModal() == wxID_OK)
	{
		// Begin recording undo level
		undo_manager->beginRecord("Gfx Colourise");

		// Apply translation to all entry images
		SImage temp;
		MemChunk mc;
		for (unsigned a = 0; a < selection.size(); a++)
		{
			ArchiveEntry* entry = selection[a];
			if (Misc::loadImageFromEntry(&temp, entry))
			{
				// Apply translation
				temp.colourise(gcd.getColour(), pal);

				// Create undo step
				undo_manager->recordUndoStep(new EntryDataUS(entry));

				// Write modified image data
				if (!temp.getFormat()->saveImage(temp, mc, pal))
					wxLogMessage("Error: Could not write image data to entry %s, unsupported format for writing", entry->getName());
				else
					entry->importMemChunk(mc);
			}
		}

		// Finish recording undo level
		undo_manager->endRecord(true);
	}
	rgba_t gcdcol = gcd.getColour();
	last_colour = S_FMT("RGB(%d, %d, %d)", gcdcol.r, gcdcol.g, gcdcol.b);
	theActivePanel->callRefresh();

	return true;
}

/* ArchivePanel::gfxTint
 * Opens the Tint dialog to batch-colour selected gfx entries
 *******************************************************************/
bool ArchivePanel::gfxTint()
{
	// Get selected entries
	vector<ArchiveEntry*> selection = entry_list->getSelectedEntries();

	// Create colourise dialog
	Palette8bit* pal = theMainWindow->getPaletteChooser()->getSelectedPalette();
	GfxTintDialog gtd(this, selection[0], pal);
	gtd.setValues(last_tint_colour, last_tint_amount);

	// Run dialog
	if (gtd.ShowModal() == wxID_OK)
	{
		// Begin recording undo level
		undo_manager->beginRecord("Gfx Tint");

		// Apply translation to all entry images
		SImage temp;
		MemChunk mc;
		for (unsigned a = 0; a < selection.size(); a++)
		{
			ArchiveEntry* entry = selection[a];
			if (Misc::loadImageFromEntry(&temp, entry))
			{
				// Apply translation
				temp.tint(gtd.getColour(), gtd.getAmount(), pal);

				// Create undo step
				undo_manager->recordUndoStep(new EntryDataUS(entry));

				// Write modified image data
				if (!temp.getFormat()->saveImage(temp, mc, pal))
					wxLogMessage("Error: Could not write image data to entry %s, unsupported format for writing", entry->getName());
				else
					entry->importMemChunk(mc);
			}
		}

		// Finish recording undo level
		undo_manager->endRecord(true);
	}
	rgba_t gtdcol = gtd.getColour();
	last_tint_colour = S_FMT("RGB(%d, %d, %d)", gtdcol.r, gtdcol.g, gtdcol.b);
	last_tint_amount = (int)(gtd.getAmount() * 100.0f);
	theActivePanel->callRefresh();

	return true;
}

/* ArchivePanel::gfxModifyOffsets
 * Opens the Modify Offsets dialog to mass-modify offsets of any
 * selected, offset-compatible gfx entries
 *******************************************************************/
bool ArchivePanel::gfxModifyOffsets()
{
	// Create modify offsets dialog
	ModifyOffsetsDialog mod;

	// Run the dialog
	if (mod.ShowModal() == wxID_CANCEL)
		return false;

	// Begin recording undo level
	undo_manager->beginRecord("Gfx Modify Offsets");

	// Go through selected entries
	vector<ArchiveEntry*> selection = entry_list->getSelectedEntries();
	for (uint32_t a = 0; a < selection.size(); a++)
	{
		undo_manager->recordUndoStep(new EntryDataUS(selection[a]));
		EntryOperations::modifyGfxOffsets(selection[a], &mod);
	}
	theActivePanel->callRefresh();

	// Finish recording undo level
	undo_manager->endRecord(true);

	return true;
}

/* ArchivePanel::gfxExportPNG
 * Exports any selected gfx entries as png format images
 *******************************************************************/
bool ArchivePanel::gfxExportPNG()
{
	// Get a list of selected entries
	vector<ArchiveEntry*> selection = entry_list->getSelectedEntries();

	// If we're just exporting 1 entry
	if (selection.size() == 1)
	{
		string name = Misc::lumpNameToFileName(selection[0]->getName());
		wxFileName fn(name);

		// Set extension
		fn.SetExt("png");

		// Run save file dialog
		SFileDialog::fd_info_t info;
		if (SFileDialog::saveFile(info, "Export Entry \"" + selection[0]->getName() + "\" as PNG", "PNG Files (*.png)|*.png", this, fn.GetFullName()))
		{
			// If a filename was selected, export it
			if (!EntryOperations::exportAsPNG(selection[0], info.filenames[0]))
			{
				wxMessageBox(S_FMT("Error: %s", Global::error), "Error", wxOK|wxICON_ERROR);
				return false;
			}
		}

		return true;
	}
	else
	{
		// Run save files dialog
		SFileDialog::fd_info_t info;
		if (SFileDialog::saveFiles(info, "Export Entries as PNG (Filename will be ignored)", "PNG Files (*.png)|*.png", this))
		{
			// Go through the selection
			for (size_t a = 0; a < selection.size(); a++)
			{
				// Setup entry filename
				wxFileName fn(selection[a]->getName());
				fn.SetPath(info.path);
				fn.SetExt("png");

				// Do export
				EntryOperations::exportAsPNG(selection[a], fn.GetFullPath());
			}
		}
	}

	return true;
}

/* ArchivePanel::currentEntry
 * Returns the entry currently open for editing
 *******************************************************************/
ArchiveEntry* ArchivePanel::currentEntry()
{
	if (entry_list->GetSelectedItemCount() == 1)
		return cur_area->getEntry();
	else
		return NULL;
}

/* ArchivePanel::currentEntries
 * Returns a vector of all selected entries
 *******************************************************************/
vector<ArchiveEntry*> ArchivePanel::currentEntries()
{
	vector<ArchiveEntry*> selection;
	if (entry_list)
		selection = entry_list->getSelectedEntries();
	return selection;
}

/* ArchivePanel::currentDir
 * Returns a vector of all selected entries
 *******************************************************************/
ArchiveTreeNode* ArchivePanel::currentDir()
{
	if (entry_list)
		return entry_list->getCurrentDir();
	return NULL;
}

/* ArchivePanel::swanConvert
 * Converts any selected SWANTBLS entries to SWITCHES and ANIMATED
 *******************************************************************/
bool ArchivePanel::swanConvert()
{
	// Get the entry index of the last selected list item
	int index = archive->entryIndex(currentEntry(), entry_list->getCurrentDir());

	// If something was selected, add 1 to the index so we add the new entry after the last selected
	if (index >= 0)
		index++;

	// MemChunks for ANIMATED and SWITCHES
	MemChunk mca, mcs;

	// Get a list of selected entries
	vector<ArchiveEntry*> selection = entry_list->getSelectedEntries();

	bool error = false;

	// Check each selected entry for possible conversion
	for (size_t a = 0; a < selection.size(); a++)
	{
		if (selection[a]->getType()->getId() == "swantbls")
		{
			error |= !AnimatedList::convertSwanTbls(selection[a], &mca);
			error |= !SwitchesList::convertSwanTbls(selection[a], &mcs);
		}
	}

	// Close off ANIMATED lump if needed
	if (mca.getSize())
	{
		uint8_t buffer = 255;
		error |= !mca.reSize(mca.getSize() + 1, true);
		error |= !mca.write(&buffer, 1);
	}
	// Close off SWITCHES lump if needed
	if (mcs.getSize())
	{
		uint8_t buffer[20];
		memset(buffer, 0, 20);
		error |= !mcs.reSize(mcs.getSize() + 20, true);
		error |= !mcs.write(buffer, 20);
	}

	// Create entries
	MemChunk* mc[2] = {&mca, &mcs};
	string wadnames[2] = { "ANIMATED", "SWITCHES" };
	string zipnames[2] = { "animated.lmp", "switches.lmp" };
	string etypeids[2] = { "animated", "switches" };
	for (int e = 0; e < 2; ++e)
	{
		if (mc[e]->getSize())
		{
			// Begin recording undo level
			undo_manager->beginRecord(S_FMT("Creating %s", wadnames[e]));

			ArchiveEntry * output = archive->addNewEntry(
				(archive->getType() == ARCHIVE_WAD ?  wadnames[e] : zipnames[e]), 
				index, entry_list->getCurrentDir());
			if (output)
			{
				error |= !output->importMemChunk(*mc[e]);
				EntryType::detectEntryType(output);
				if (output->getType() == EntryType::unknownType())
					output->setType(EntryType::getType(etypeids[e]));
				if (index >= 0) index++;
			}
			else error = true;
			// Finish recording undo level
			undo_manager->endRecord(true);
		}
	}
	return !error;
}

/* ArchivePanel::basConvert
 * Converts any selected SWITCHES or ANIMATED entries to a newly
 * created ANIMDEFS or SWANTBLS entry
 *******************************************************************/
bool ArchivePanel::basConvert(bool animdefs)
{
	// Get the entry index of the last selected list item
	int index = archive->entryIndex(currentEntry(), entry_list->getCurrentDir());

	// If something was selected, add 1 to the index so we add the new entry after the last selected
	if (index >= 0)
		index++;

	// Get a list of selected entries
	vector<ArchiveEntry*> selection = entry_list->getSelectedEntries();

	// Begin recording undo level
	undo_manager->beginRecord("Convert to ANIMDEFS");

	// Create new entry
	ArchiveEntry* output = archive->addNewEntry(
		(animdefs
		? (archive->getType() == ARCHIVE_WAD ? "ANIMDEFS" : "animdefs.txt")
		: (archive->getType() == ARCHIVE_WAD ? "SWANTBLS" : "swantbls.dat")
		), index, entry_list->getCurrentDir());

	// Finish recording undo level
	undo_manager->endRecord(true);

	// Convert to ZDoom-compatible ANIMDEFS
	if (output)
	{
		// Create the memory buffer
		string gentext; 
		if (animdefs)
		{
			gentext = "// ANIMDEFS lump generated by SLADE3\n// on " + wxNow() + "\n\n";
		}
		else
		{
			gentext = "# SWANTBLS data generated by SLADE 3\n# on " + wxNow() + "\n#\n"
				"# This file is input for SWANTBLS.EXE, it specifies the switchnames\n"
				"# and animated textures and flats usable with BOOM. The output of\n"
				"# SWANTBLS is two lumps, SWITCHES.LMP and ANIMATED.LMP that should\n"
				"# be inserted in the PWAD as lumps.\n#\n";
		}

		MemChunk animdata(gentext.length());
		animdata.seek(0, SEEK_SET);
		animdata.write(CHR(gentext), gentext.length());

		// Check each selected entry for possible conversion
		for (size_t a = 0; a < selection.size(); a++)
		{
			if (selection[a]->getType()->getFormat() == "animated")
				AnimatedList::convertAnimated(selection[a], &animdata, animdefs);
			else if (selection[a]->getType()->getFormat() == "switches")
				SwitchesList::convertSwitches(selection[a], &animdata, animdefs);
		}
		output->importMemChunk(animdata);

		// Identify the new lump as what it is
		EntryType::detectEntryType(output);
		// Failsafe is detectEntryType doesn't accept to work, grumble
		if (output->getType() == EntryType::unknownType())
			output->setType(EntryType::getType("animdefs"));
	}

	// Force entrylist width update
	Layout();

	return (output != NULL);
}

/* ArchivePanel::palConvert
 * Unused (converts 6-bit palette to 8-bit)
 *******************************************************************/
bool ArchivePanel::palConvert()
{
	// Get the entry index of the last selected list item
	ArchiveEntry* pal6bit = currentEntry();
	const uint8_t* source = pal6bit->getData(true);
	uint8_t* dest = new uint8_t[pal6bit->getSize()];
	memcpy(dest, source, pal6bit->getSize());
	for (size_t i = 0; i < pal6bit->getSize(); ++i)
	{
		dest[i] = ((dest[i] << 2) | (dest[i] >> 4));
	}
	pal6bit->importMem(dest, pal6bit->getSize());
	theActivePanel->callRefresh();
	delete[] dest;
	return true;
}

/* ArchivePanel::wavDSndConvert
 * Converts selected wav format entries to doom sound format
 *******************************************************************/
bool ArchivePanel::wavDSndConvert()
{
	// Get selected entries
	vector<ArchiveEntry*> selection = entry_list->getSelectedEntries();

	// Begin recording undo level
	undo_manager->beginRecord("Convert Wav -> Doom Sound");

	// Go through selection
	bool errors = false;
	for (unsigned a = 0; a < selection.size(); a++)
	{
		// Convert WAV -> Doom Sound if the entry is WAV format
		if (selection[a]->getType()->getFormat() == "snd_wav")
		{
			MemChunk dsnd;
			// Attempt conversion
			if (!Conversions::wavToDoomSnd(selection[a]->getMCData(), dsnd))
			{
				wxLogMessage("Error: Unable to convert entry %s: %s", selection[a]->getName(), Global::error);
				errors = true;
				continue;
			}
			undo_manager->recordUndoStep(new EntryDataUS(selection[a]));	// Create undo step
			selection[a]->importMemChunk(dsnd);								// Load doom sound data
			EntryType::detectEntryType(selection[a]);						// Update entry type
			selection[a]->setExtensionByType();								// Update extension if necessary
		}
	}

	// Finish recording undo level
	undo_manager->endRecord(true);

	// Show message if errors occurred
	if (errors)
		wxMessageBox("Some entries could not be converted, see console log for details", "SLADE", wxICON_INFORMATION);

	return true;
}

/* ArchivePanel::dSndWavConvert
 * Converts selected doom sound format entries to wav format
 *******************************************************************/
bool ArchivePanel::dSndWavConvert()
{
	// Get selected entries
	vector<ArchiveEntry*> selection = entry_list->getSelectedEntries();

	// Begin recording undo level
	undo_manager->beginRecord("Convert Doom Sound -> Wav");

	// Go through selection
	bool errors = false;
	for (unsigned a = 0; a < selection.size(); a++)
	{
		bool worked = false;
		MemChunk wav;
		// Convert Doom Sound -> WAV if the entry is Doom Sound format
		if (selection[a]->getType()->getFormat() == "snd_doom" ||
		        selection[a]->getType()->getFormat() == "snd_doom_mac")
			worked = Conversions::doomSndToWav(selection[a]->getMCData(), wav);
		// Or Doom Speaker sound format
		else if (selection[a]->getType()->getFormat() == "snd_speaker")
			worked = Conversions::spkSndToWav(selection[a]->getMCData(), wav);
		// Or Jaguar Doom sound format
		else if (selection[a]->getType()->getFormat() == "snd_jaguar")
			worked = Conversions::jagSndToWav(selection[a]->getMCData(), wav);
		// Or Wolfenstein 3D sound format
		else if (selection[a]->getType()->getFormat() == "snd_wolf")
			worked = Conversions::wolfSndToWav(selection[a]->getMCData(), wav);
		// Or Creative Voice File format
		else if (selection[a]->getType()->getFormat() == "snd_voc")
			worked = Conversions::vocToWav(selection[a]->getMCData(), wav);
		// Or Blood SFX format (this one needs to be given the entry, not just the mem chunk)
		else if (selection[a]->getType()->getFormat() == "snd_bloodsfx")
			worked = Conversions::bloodToWav(selection[a], wav);
		// If successfully converted, update the entry
		if (worked)
		{
			undo_manager->recordUndoStep(new EntryDataUS(selection[a]));	// Create undo step
			selection[a]->importMemChunk(wav);								// Load wav data
			EntryType::detectEntryType(selection[a]);						// Update entry type
			selection[a]->setExtensionByType();								// Update extension if necessary
		}
		else
		{
			wxLogMessage("Error: Unable to convert entry %s: %s", selection[a]->getName(), Global::error);
			errors = true;
			continue;
		}
	}

	// Finish recording undo level
	undo_manager->endRecord(true);

	// Show message if errors occurred
	if (errors)
		wxMessageBox("Some entries could not be converted, see console log for details", "SLADE", wxICON_INFORMATION);

	return true;
}

/* ArchivePanel::musMidiConvert
 * Converts selected mus format entries to midi format
 *******************************************************************/
bool ArchivePanel::musMidiConvert()
{
	// Get selected entries
	vector<ArchiveEntry*> selection = entry_list->getSelectedEntries();

	// Begin recording undo level
	undo_manager->beginRecord("Convert Mus -> Midi");

	// Go through selection
	for (unsigned a = 0; a < selection.size(); a++)
	{
		// Convert MUS -> MIDI if the entry is a MIDI-like format
		if (selection[a]->getType()->getFormat() == "mus" ||
			selection[a]->getType()->getFormat() == "hmi" ||
			selection[a]->getType()->getFormat() == "hmp" ||
			selection[a]->getType()->getFormat() == "xmi" ||
			selection[a]->getType()->getFormat() == "gmid")
		{
			MemChunk midi;
			undo_manager->recordUndoStep(new EntryDataUS(selection[a]));	// Create undo step
			if (selection[a]->getType()->getFormat() == "mus")
				Conversions::musToMidi(selection[a]->getMCData(), midi);	// Convert
			else if (selection[a]->getType()->getFormat() == "gmid")
				Conversions::gmidToMidi(selection[a]->getMCData(), midi);	// Convert
			else
				Conversions::zmusToMidi(selection[a]->getMCData(), midi);	// Convert
			selection[a]->importMemChunk(midi);								// Load midi data
			EntryType::detectEntryType(selection[a]);						// Update entry type
			selection[a]->setExtensionByType();								// Update extension if necessary
		}

	}

	// Finish recording undo level
	undo_manager->endRecord(true);

	return true;
}

/* ArchivePanel::compileACS
 * Compiles any selected text entries as ACS scripts
 *******************************************************************/
bool ArchivePanel::compileACS(bool hexen)
{
	// Get selected entries
	vector<ArchiveEntry*> selection = entry_list->getSelectedEntries();

	// Go through selection
	for (unsigned a = 0; a < selection.size(); a++)
	{
		// Compile ACS script
		EntryOperations::compileACS(selection[a], hexen, NULL, theMainWindow);
	}

	return true;
}

/* ArchivePanel::optimizePNG
 * Compiles any selected text entries as ACS scripts
 *******************************************************************/
bool ArchivePanel::optimizePNG()
{
	// Check if the PNG tools path are set up, at least one of them should be
	string pngpathc = path_pngcrush;
	string pngpatho = path_pngout;
	string pngpathd = path_deflopt;
	if ((pngpathc.IsEmpty() || !wxFileExists(pngpathc)) &&
	        (pngpatho.IsEmpty() || !wxFileExists(pngpatho)) &&
	        (pngpathd.IsEmpty() || !wxFileExists(pngpathd)))
	{
		wxMessageBox("Error: PNG tool paths not defined or invalid, please configure in SLADE preferences", "Error", wxOK|wxCENTRE|wxICON_ERROR);
		return false;
	}

	// Get selected entries
	vector<ArchiveEntry*> selection = entry_list->getSelectedEntries();

	theSplashWindow->show("Running external programs, please wait...", true);

	// Begin recording undo level
	undo_manager->beginRecord("Optimize PNG");

	// Go through selection
	for (unsigned a = 0; a < selection.size(); a++)
	{
		theSplashWindow->setProgressMessage(selection[a]->getName(true));
		theSplashWindow->setProgress(float(a) / float(selection.size()));
		if (selection[a]->getType()->getFormat() == "img_png")
		{
			undo_manager->recordUndoStep(new EntryDataUS(selection[a]));
			EntryOperations::optimizePNG(selection[a]);
		}
	}
	theSplashWindow->hide();

	// Finish recording undo level
	undo_manager->endRecord(true);

	return true;
}

/* ArchivePanel::convertTextures
 * Converts any selected TEXTUREx entries to a ZDoom TEXTURES entry
 *******************************************************************/
bool ArchivePanel::convertTextures()
{
	// Get selected entries
	long index = entry_list->getSelection()[0];
	vector<ArchiveEntry*> selection = entry_list->getSelectedEntries();

	// Begin recording undo level
	undo_manager->beginRecord("Convert TEXTUREx -> TEXTURES");

	// Do conversion
	if (EntryOperations::convertTextures(selection))
	{
		// Select new TEXTURES entry
		entry_list->clearSelection();
		entry_list->selectItem(index);

		// Finish recording undo level
		undo_manager->endRecord(true);

		return true;
	}

	// Finish recording undo level
	undo_manager->endRecord(false);

	return false;
}

/* ArchivePanel::mapOpenDb2
 * Opens the currently selected entry in Doom Builder 2 if it is a
 * valid map entry (either a map header or archive in maps/)
 *******************************************************************/
bool ArchivePanel::mapOpenDb2()
{
	// Get first selected entry
	ArchiveEntry* entry = entry_list->getEntry(entry_list->getFirstSelected());

	// Do open in db2
	return EntryOperations::openMapDB2(entry);
}


/* ArchivePanel::openDir
 * Opens the given directory.
 *******************************************************************/
bool ArchivePanel::openDir(ArchiveTreeNode* dir)
{
	return entry_list->setDir(dir);
}

/* ArchivePanel::openEntry
 * Shows the appropriate entry area and sends the given entry to it.
 * If [force] is true, the entry is opened even if it is already open
 *******************************************************************/
bool ArchivePanel::openEntry(ArchiveEntry* entry, bool force)
{
	// Null entry, do nothing
	if (!entry)
	{
		wxLogMessage("Warning: NULL entry focused in the list");
		return false;
	}

	// Do nothing if the entry is already open
	if (cur_area->getEntry() == entry && !force)
		return false;

	// Detect entry type if it hasn't been already
	if (entry->getType() == EntryType::unknownType())
		EntryType::detectEntryType(entry);

	// Are we trying to open a directory? This can happen from bookmarks.
	if (entry->getType() == EntryType::folderType())
	{
		// Get directory to open
		ArchiveTreeNode* dir = NULL;

		// Removes starting / from path
		string name = entry->getPath(true);
		if (name.StartsWith("/"))
			name.Remove(0, 1);

		dir = archive->getDir(name, NULL);

		// Check it exists (really should)
		if (!dir)
		{
			wxLogMessage("Error: Trying to open nonexistant directory %s", name);
			return false;
		}
		entry_list->setDir(dir);
	}
	else
	{
		// Save changes if needed
		saveEntryChanges();

		// Close the current entry
		cur_area->closeEntry();

		// Get the appropriate entry panel for the entry's type
		EntryPanel* new_area = default_area;
		if (entry->getType() == EntryType::mapMarkerType())
			new_area = map_area;
		else if (!entry->getType()->getEditor().Cmp("gfx"))
			new_area = gfx_area;
		else if (!entry->getType()->getEditor().Cmp("palette"))
			new_area = pal_area;
		else if (!entry->getType()->getEditor().Cmp("ansi"))
			new_area = ansi_area;
		else if (!entry->getType()->getEditor().Cmp("text"))
			new_area = text_area;
		else if (!entry->getType()->getEditor().Cmp("animated"))
			new_area = animated_area;
		else if (!entry->getType()->getEditor().Cmp("switches"))
			new_area = switches_area;
		else if (!entry->getType()->getEditor().Cmp("audio"))
			new_area = audio_area;
		else if (!entry->getType()->getEditor().Cmp("data"))
			new_area = data_area;
		else if (!entry->getType()->getEditor().Cmp("default"))
			new_area = default_area;
		else
			wxLogMessage("Entry editor %s does not exist, using default editor", entry->getType()->getEditor());

		// Load the entry into the panel
		if (!new_area->openEntry(entry))
		{
			wxMessageBox(S_FMT("Error loading entry:\n%s", Global::error), "Error", wxOK|wxICON_ERROR);
		}

		// Show the new entry panel
		bool changed = (cur_area != new_area);
		if (!showEntryPanel(new_area))
			return false;
		else if (changed)
			new_area->updateToolbar();
	}
	return true;
}

/* ArchivePanel::openEntryAsText
 * Opens [entry] in the text editor panel
 *******************************************************************/
bool ArchivePanel::openEntryAsText(ArchiveEntry* entry)
{
	// Check entry was given
	if (!entry)
		return false;

	// Load the current entry into the panel
	if (!text_area->openEntry(entry))
	{
		wxMessageBox(S_FMT("Error loading entry:\n%s", Global::error), "Error", wxOK|wxICON_ERROR);
	}

	// Show the text entry panel
	if (!showEntryPanel(text_area))
		return false;

	return true;
}

/* ArchivePanel::openEntryAsHex
 * Opens [entry] in the hex editor panel
 *******************************************************************/
bool ArchivePanel::openEntryAsHex(ArchiveEntry* entry)
{
	// Check entry was given
	if (!entry)
		return false;

	// Load the current entry into the panel
	if (!hex_area->openEntry(entry))
	{
		wxMessageBox(S_FMT("Error loading entry:\n%s", Global::error), "Error", wxOK|wxICON_ERROR);
	}

	// Show the text entry panel
	if (!showEntryPanel(hex_area))
		return false;

	return true;
}

/* ArchivePanel::reloadCurrentPanel
 * If only one entry is selected, force its reload
 *******************************************************************/
bool ArchivePanel::reloadCurrentPanel()
{
	// Do nothing if there are multiple entries
	if (cur_area == default_area)
		return false;

	return openEntry(cur_area->getEntry(), true);
}

/* ArchivePanel::focusOnEntry
 * Makes sure the list view display shows the given entry
 *******************************************************************/
void ArchivePanel::focusOnEntry(ArchiveEntry* entry)
{
	if (entry)
	{
		// Do we need to change directory?
		if (entry->getParentDir() != entry_list->getCurrentDir())
			entry_list->setDir(entry->getParentDir());

		// Now focus on the entry if it is listed
		for (long index = 0; index < entry_list->GetItemCount(); ++index)
		{
			if (entry == entry_list->getEntry(index))
			{
				entry_list->focusOnIndex(index);
				return;
			}
		}
	}
}

/* ArchivePanel::showEntryPanel
 * Show an entry panel appropriate to the current entry
 *******************************************************************/
bool ArchivePanel::showEntryPanel(EntryPanel* new_area, bool ask_save)
{
	// Save any changes if needed
	saveEntryChanges();

	// Get the panel sizer
	wxSizer* sizer = GetSizer();

	// If the new panel is different than the current, swap them
	if (new_area != cur_area)
	{
		cur_area->Show(false);				// Hide current
		cur_area->removeCustomMenu();		// Remove current custom menu (if any)
		cur_area->removeCustomToolBar();	// Remove current custom toolbar (if any)
		sizer->Replace(cur_area, new_area);	// Swap the panels
		cur_area = new_area;				// Set the new panel to current
		cur_area->Show(true);				// Show current

		// Add the current panel's custom menu and toolbar if needed
		cur_area->addCustomMenu();
		cur_area->addCustomToolBar();

		// Set panel undo manager
		cur_area->setUndoManager(undo_manager);

		// Update panel layout
		Layout();
		theMainWindow->Update();
		theMainWindow->Refresh();
		theMainWindow->Update();
	}
	else if (!cur_area->IsShown())
	{
		// Show current
		cur_area->Show();
	}

	return true;
}

/* ArchivePanel::refreshPanel
 * Refreshes everything on the panel
 *******************************************************************/
void ArchivePanel::refreshPanel()
{
	// Refresh entry list
	entry_list->applyFilter();

	// Refresh current entry panel
	cur_area->refreshPanel();

	// Refresh entire panel
	Update();
	Refresh();
}

/* ArchivePanel::handleAction
 * Handles the action [id]. Returns true if the action was handled,
 * false otherwise
 *******************************************************************/
bool ArchivePanel::handleAction(string id)
{
	// Don't handle actions if hidden
	if (!IsShown())
		return false;

	// We're only interested in "arch_" actions (and some others)
	if (!id.StartsWith("arch_") && !id.StartsWith("pmap_"))
		return false;


	// *************************************************************
	// ARCHIVE MENU
	// *************************************************************

	// Archive->New->Entry
	else if (id == "arch_newentry")
		newEntry();

	// Archive->New->Entry variants
	else if (id == "arch_newpalette")	newEntry(ENTRY_PALETTE);
	else if (id == "arch_newanimated")	newEntry(ENTRY_ANIMATED);
	else if (id == "arch_newswitches")	newEntry(ENTRY_SWITCHES);

	// Archive->New->Directory
	else if (id == "arch_newdir")
		newDirectory();

	// Archive->Import Files
	else if (id == "arch_importfiles")
		importFiles();

	// Archive->Build Archive
	else if (id == "arch_buildarchive")
		buildArchive();

	// Archive->Texture Editor
	else if (id == "arch_texeditor")
		theMainWindow->openTextureEditor(archive);

	else if (id == "arch_mapeditor")
		theMainWindow->openMapEditor(archive);

	// Archive->Convert To...
	else if (id == "arch_convert")
		convertArchiveTo();

	// Archive->Maintenance->Remove Unused Patches
	else if (id == "arch_clean_patches")
		ArchiveOperations::removeUnusedPatches(archive);

	// Archive->Maintenance->Remove Unused Textures
	else if (id == "arch_clean_textures")
		ArchiveOperations::removeUnusedTextures(archive);

	// Archive->Maintenance->Remove Unused Flats
	else if (id == "arch_clean_flats")
		ArchiveOperations::removeUnusedFlats(archive);

	// Archive->Maintenance->Check Duplicate Entry Names
	else if (id == "arch_check_duplicates")
		ArchiveOperations::checkDuplicateEntryNames(archive);

	// Archive->Maintenance->Check Duplicate Entry Names
	else if (id == "arch_check_duplicates2")
		ArchiveOperations::checkDuplicateEntryContent(archive);

	// Archive->Maintenance->Check Duplicate Entry Names
	else if (id == "arch_clean_iwaddupes")
		ArchiveOperations::removeEntriesUnchangedFromIWAD(archive);

	// Archive->Maintenance->Replace in Maps
	else if (id == "arch_replace_maps")
	{
		MapReplaceDialog dlg(this, archive);
		dlg.ShowModal();
	}


	// *************************************************************
	// ENTRY MENU
	// *************************************************************

	// Entry->Rename
	else if (id == "arch_entry_rename")
		renameEntry();

	// Entry->Rename Each
	else if (id == "arch_entry_rename_each")
		renameEntry(true);

	// Entry->Delete
	else if (id == "arch_entry_delete")
		deleteEntry();

	else if (id == "arch_entry_revert")
		revertEntry();

	// Entry->Cut
	else if (id == "arch_entry_cut")
		cutEntry();

	// Entry->Copy
	else if (id == "arch_entry_copy")
		copyEntry();

	// Entry->Paste
	else if (id == "arch_entry_paste")
		pasteEntry();

	// Entry->Move Up
	else if (id == "arch_entry_moveup")
		moveUp();

	// Entry->Move Down
	else if (id == "arch_entry_movedown")
		moveDown();

	// Entry->Sort
	else if (id == "arch_entry_sort")
		sort();

	// Entry->Bookmark
	else if (id == "arch_entry_bookmark")
		bookmark();

	// Open in Tab
	else if (id == "arch_entry_opentab")
		openTab();

	// CRC-32
	else if (id == "arch_entry_crc32")
		crc32();

	// Entry->Convert To...
	else if (id == "arch_entry_convert")
		convertEntryTo();

	// Entry->Import
	else if (id == "arch_entry_import")
		importEntry();

	// Entry->Export
	else if (id == "arch_entry_export")
		exportEntry();

	// Entry->Export As...
	else if (id == "arch_entry_exportas")
		exportEntryAs();



	// Context menu actions
	else if (id == "arch_bas_convertb")
		basConvert(false);
	else if (id == "arch_bas_convertz")
		basConvert(true);
	else if (id == "arch_swan_convert")
		swanConvert();
	else if (id == "arch_gfx_convert")
		gfxConvert();
	else if (id == "arch_gfx_translate")
		gfxRemap();
	else if (id == "arch_gfx_colourise")
		gfxColourise();
	else if (id == "arch_gfx_tint")
		gfxTint();
	else if (id == "arch_gfx_offsets")
		gfxModifyOffsets();
	else if (id == "arch_gfx_addptable")
		EntryOperations::addToPatchTable(entry_list->getSelectedEntries());
	else if (id == "arch_gfx_addtexturex")
		EntryOperations::createTexture(entry_list->getSelectedEntries());
	else if (id == "arch_gfx_exportpng")
		gfxExportPNG();
	else if (id == "arch_gfx_pngopt")
		optimizePNG();
	else if (id == "arch_view_text")
		openEntryAsText(entry_list->getFocusedEntry());
	else if (id == "arch_view_hex")
		openEntryAsHex(entry_list->getFocusedEntry());
	else if (id == "arch_audio_convertdw")
		dSndWavConvert();
	else if (id == "arch_audio_convertwd")
		wavDSndConvert();
	else if (id == "arch_audio_convertmus")
		musMidiConvert();
	else if (id == "arch_scripts_compileacs")
		compileACS();
	else if (id == "arch_scripts_compilehacs")
		compileACS(true);
	else if (id == "arch_texturex_convertzd")
		convertTextures();
	else if (id == "arch_map_opendb2")
		mapOpenDb2();

	// Map Editor Panel
	else if (id == "pmap_open_text")
	{
		// Edit Level Script

		// Get entry to edit
		ArchiveEntry* entry = map_area->getEntry();

		// Open in text editor
		openEntryAsText(entry);
	}

	// Run archive
	else if (id == "arch_run")
	{
		RunDialog dlg(this, archive);
		if (dlg.ShowModal() == wxID_OK)
		{
			string command = dlg.getSelectedCommandLine(archive, "");
			if (!command.IsEmpty())
			{
				// Set working directory
				string wd = wxGetCwd();
				wxSetWorkingDirectory(dlg.getSelectedExeDir());

				// Run
				wxExecute(command, wxEXEC_ASYNC);

				// Restore working directory
				wxSetWorkingDirectory(wd);
			}
		}

		return true;
	}

	// Unknown action
	else
		return false;

	// Action handled, return true
	return true;
}

/* ArchivePanel::onAnnouncement
 * Called when an announcement is recieved from the archive that
 * this ArchivePanel is managing
 *******************************************************************/
void ArchivePanel::onAnnouncement(Announcer* announcer, string event_name, MemChunk& event_data)
{
	// Reset event data for reading
	event_data.seek(0, SEEK_SET);

	// If the archive was saved
	if (announcer == archive && event_name == "saved")
	{
		// Update this tab's name in the parent notebook (if filename was changed)
		wxAuiNotebook* parent = (wxAuiNotebook*)GetParent();
		parent->SetPageText(parent->GetPageIndex(this), archive->getFilename(false));
	}

	// If a directory was added
	if (announcer == archive && event_name == "directory_added")
	{
		// Show path controls (if they aren't already)
		wxSizer* sizer = GetSizer();
		wxSizerItem* item = sizer->GetItem(sizer_path_controls, true);
		if (!item->IsShown())
		{
			item->Show(true);
			sizer->Layout();
		}
	}

	// If an entry was removed
	if (announcer == archive && event_name == "entry_removing")
	{
		// Get entry pointer
		wxUIntPtr ptr;
		event_data.seek(sizeof(int), 0);
		event_data.read(&ptr, sizeof(wxUIntPtr));
		ArchiveEntry* entry = (ArchiveEntry*)wxUIntToPtr(ptr);

		// Close current entry panel if it's entry was removed
		if (currentArea()->getEntry() == entry)
		{
			currentArea()->closeEntry();
			currentArea()->openEntry(NULL);
			currentArea()->Show(false);
		}
	}
}


/*******************************************************************
 * ARCHIVEPANEL STATIC FUNCTIONS
 *******************************************************************/

/* ArchivePanel::createPanelForEntry
 * Creates the appropriate EntryPanel for [entry] and returns it
 *******************************************************************/
EntryPanel* ArchivePanel::createPanelForEntry(ArchiveEntry* entry, wxWindow* parent)
{
	EntryPanel* entry_panel = NULL;

	if (entry->getType() == EntryType::mapMarkerType())
		entry_panel = new MapEntryPanel(parent);
	else if (!entry->getType()->getEditor().Cmp("gfx"))
		entry_panel = new GfxEntryPanel(parent);
	else if (!entry->getType()->getEditor().Cmp("palette"))
		entry_panel = new PaletteEntryPanel(parent);
	else if (!entry->getType()->getEditor().Cmp("ansi"))
		entry_panel = new ANSIEntryPanel(parent);
	else if (!entry->getType()->getEditor().Cmp("text"))
		entry_panel = new TextEntryPanel(parent);
	else if (!entry->getType()->getEditor().Cmp("animated"))
		entry_panel = new AnimatedEntryPanel(parent);
	else if (!entry->getType()->getEditor().Cmp("switches"))
		entry_panel = new SwitchesEntryPanel(parent);
	else if (!entry->getType()->getEditor().Cmp("audio"))
		entry_panel = new AudioEntryPanel(parent);
	else
		entry_panel = new DefaultEntryPanel(parent);

	return entry_panel;
}


/*******************************************************************
 * ARCHIVEPANEL EVENTS
 *******************************************************************/

/* ArchivePanel::onEntryListSelectionChange
 * Called when the selection on the entry list is changed
 *******************************************************************/
void ArchivePanel::onEntryListSelectionChange(wxCommandEvent& e)
{
	// Do nothing if not shown
	if (!IsShown())
		return;

	// Get selected entries
	vector<ArchiveEntry*> selection = entry_list->getSelectedEntries();

	if (selection.size() == 0)
		return;	// If no entries are selected do nothing
	else if (selection.size() == 1)
	{
		// If one entry is selected, open it in the entry area
		openEntry(selection[0]);
	}
	else
	{
		// If multiple entries are selected, show/update the multi entry area
		showEntryPanel(default_area);
		((DefaultEntryPanel*)default_area)->loadEntries(selection);
	}
}

/* ArchivePanel::onEntryListFocusChange
 * Called when the focused item on the entry list is changed
 *******************************************************************/
void ArchivePanel::onEntryListFocusChange(wxListEvent& e)
{
	// Do nothing if not shown
	if (!IsShown())
		return;

	// Ignore if needed (once)
	if (ignore_focus_change)
	{
		ignore_focus_change = false;
		return;
	}

	// Get selected entries
	vector<ArchiveEntry*> selection = entry_list->getSelectedEntries();

	if (selection.size() == 0)
		return;	// If no entries are selected do nothing
	else if (selection.size() == 1)
	{
		// If one entry is selected, open it in the entry area
		openEntry(selection[0]);
	}
	else
	{
		// If multiple entries are selected, show/update the multi entry area
		showEntryPanel(default_area);
		((DefaultEntryPanel*)default_area)->loadEntries(selection);
	}
}

/* ArchivePanel::onEntryListRightClick
 * Called when the entry list is right clicked
 *******************************************************************/
void ArchivePanel::onEntryListRightClick(wxListEvent& e)
{
	// Get selected entries
	vector<ArchiveEntry*> selection = entry_list->getSelectedEntries();

	// Check what types exist in the selection
	// TODO: This stuff is absolutely terrible, nicer system needed
	bool gfx_selected = false;
	bool png_selected = false;
	bool bas_selected = false;
	bool wav_selected = false;
	bool dsnd_selected = false;
	bool mus_selected = false;
	bool text_selected = false;
	bool unknown_selected = false;
	bool texturex_selected = false;
	bool modified_selected = false;
	bool map_selected = false;
	bool swan_selected = false;
//	bool rle_selected = false;
	for (size_t a = 0; a < selection.size(); a++)
	{
		// Check for gfx entry
		if (!gfx_selected)
		{
			if (selection[a]->getType()->extraProps().propertyExists("image"))
				gfx_selected = true;
		}
		if (!png_selected)
		{
			if (selection[a]->getType()->getFormat() == "img_png")
				png_selected = true;
		}
		if (!bas_selected)
		{
			if (selection[a]->getType()->getFormat() == "animated" ||
			        selection[a]->getType()->getFormat() == "switches")
				bas_selected = true;
		}
		if (!swan_selected)
		{
			if (selection[a]->getType()->getId() == "swantbls")
				swan_selected = true;
		}
		if (!wav_selected)
		{
			if (selection[a]->getType()->getFormat() == "snd_wav")
				wav_selected = true;
		}
		if (!dsnd_selected)
		{
			if (selection[a]->getType()->getFormat() == "snd_doom" ||
			        selection[a]->getType()->getFormat() == "snd_speaker" ||
			        selection[a]->getType()->getFormat() == "snd_wolf" ||
			        selection[a]->getType()->getFormat() == "snd_doom_mac" ||
			        selection[a]->getType()->getFormat() == "snd_jaguar" ||
			        selection[a]->getType()->getFormat() == "snd_bloodsfx" ||
			        selection[a]->getType()->getFormat() == "snd_voc")
				dsnd_selected = true;
		}
		if (!mus_selected)
		{
			if (selection[a]->getType()->getFormat() == "mus" ||
				selection[a]->getType()->getFormat() == "hmi" ||
				selection[a]->getType()->getFormat() == "hmp" ||
				selection[a]->getType()->getFormat() == "xmi" ||
				selection[a]->getType()->getFormat() == "gmid")
				mus_selected = true;
		}
		if (!text_selected)
		{
			if (selection[a]->getType()->getFormat() == "text")
				text_selected = true;
		}
		if (!unknown_selected)
		{
			if (selection[a]->getType() == EntryType::unknownType())
				unknown_selected = true;
		}
		if (!texturex_selected)
		{
			if (selection[a]->getType()->getFormat() == "texturex")
				texturex_selected = true;
		}
		if (!modified_selected)
		{
			if (selection[a]->getState() == 1)
				modified_selected = true;
		}
		if (!map_selected)
		{
			if (selection[a]->getType() == EntryType::mapMarkerType())
				map_selected = true;
			else if (selection[a]->getParentDir()->getName() == "maps")
				map_selected = true;
		}
#if 0
		if (!rle_selected)
		{
			if (selection[a]->getType()->getFormat() == "misc_rle0")
				rle_selected = true;
		}
#endif
	}

	// Generate context menu
	wxMenu context;
	theApp->getAction("arch_entry_rename")->addToMenu(&context, true);
	if (selection.size() > 1) theApp->getAction("arch_entry_rename_each")->addToMenu(&context, true);
	theApp->getAction("arch_entry_delete")->addToMenu(&context, true);
	if (modified_selected) theApp->getAction("arch_entry_revert")->addToMenu(&context, true);
	context.AppendSeparator();
	theApp->getAction("arch_entry_cut")->addToMenu(&context, true);
	theApp->getAction("arch_entry_copy")->addToMenu(&context, true);
	theApp->getAction("arch_entry_paste")->addToMenu(&context, true);
	context.AppendSeparator();
	theApp->getAction("arch_entry_import")->addToMenu(&context, true);
	theApp->getAction("arch_entry_export")->addToMenu(&context, true);
	context.AppendSeparator();
	theApp->getAction("arch_entry_moveup")->addToMenu(&context, true);
	theApp->getAction("arch_entry_movedown")->addToMenu(&context, true);
	theApp->getAction("arch_entry_sort")->addToMenu(&context, true);
	context.AppendSeparator();
	theApp->getAction("arch_entry_bookmark")->addToMenu(&context, true);
	theApp->getAction("arch_entry_opentab")->addToMenu(&context, true);
	theApp->getAction("arch_entry_crc32")->addToMenu(&context, true);

	// Add custom menu items
	wxMenu* custom;
	if (context_submenus)
	{
		custom = new wxMenu();
	}
	else custom = &context;
	bool ok = cur_area->fillCustomMenu(custom);
	if (context_submenus)
	{
		if (ok) context.AppendSubMenu(custom, cur_area->getCustomMenuName());
		else delete custom;
	}

	// Add Boom Animations/Switches related menu items if they are selected
	if (bas_selected)
	{
		theApp->getAction("arch_bas_convertb")->addToMenu(&context, true);
		theApp->getAction("arch_bas_convertz")->addToMenu(&context, true);
	}
	if (swan_selected)
	{
		theApp->getAction("arch_swan_convert")->addToMenu(&context, true);
	}

	// Add texturex related menu items if needed
	if (texturex_selected)
		theApp->getAction("arch_texturex_convertzd")->addToMenu(&context, true);

	// 'View As' menu
	if (context_submenus)
	{
		wxMenu* viewas = new wxMenu();
		context.AppendSubMenu(viewas, "View As");
		theApp->getAction("arch_view_text")->addToMenu(viewas, "Text");
		theApp->getAction("arch_view_hex")->addToMenu(viewas, "Hex");
	}
	else
	{
		context.AppendSeparator();
		theApp->getAction("arch_view_text")->addToMenu(&context, true);
		theApp->getAction("arch_view_hex")->addToMenu(&context, true);
	}

	// Add gfx-related menu items if gfx are selected (multi-select only)
	if (gfx_selected && selection.size() > 1)
	{
		wxMenu* gfx;
		if (context_submenus)
		{
			gfx = new wxMenu();
			context.AppendSubMenu(gfx, "Graphics");
		}
		else
		{
			context.AppendSeparator();
			gfx = &context;
		}
		theApp->getAction("arch_gfx_convert")->addToMenu(gfx, true);
		theApp->getAction("arch_gfx_translate")->addToMenu(gfx, true);
		theApp->getAction("arch_gfx_colourise")->addToMenu(gfx, true);
		theApp->getAction("arch_gfx_tint")->addToMenu(gfx, true);
		theApp->getAction("arch_gfx_offsets")->addToMenu(gfx, true);
		theApp->getAction("arch_gfx_addptable")->addToMenu(gfx, true);
		theApp->getAction("arch_gfx_addtexturex")->addToMenu(gfx, true);
		theApp->getAction("arch_gfx_exportpng")->addToMenu(gfx, true);
		if (png_selected)
			theApp->getAction("arch_gfx_pngopt")->addToMenu(gfx, true);
	}

	// Add Audio related menu items if needed
	if (wav_selected || dsnd_selected || mus_selected)
	{
		wxMenu* audio;
		if (context_submenus)
		{
			audio = new wxMenu();
			context.AppendSubMenu(audio, "Audio");
		}
		else
		{
			context.AppendSeparator();
			audio = &context;
		}
		if (wav_selected)
			theApp->getAction("arch_audio_convertwd")->addToMenu(audio, true);
		if (dsnd_selected)
			theApp->getAction("arch_audio_convertdw")->addToMenu(audio, true);
		if (mus_selected)
			theApp->getAction("arch_audio_convertmus")->addToMenu(audio, true);
	}

	// Add script related menu items if needed
	if (text_selected || unknown_selected)
	{
		wxMenu* scripts;
		if (context_submenus)
		{
			scripts = new wxMenu();
			context.AppendSubMenu(scripts, "Scripts");
		}
		else
		{
			context.AppendSeparator();
			scripts = &context;
		}
		theApp->getAction("arch_scripts_compileacs")->addToMenu(scripts, true);
		theApp->getAction("arch_scripts_compilehacs")->addToMenu(scripts, true);
	}

	// Add map related menu items if needed
	if (map_selected)
	{
		// 'Open in Doom Builder 2' (windows-only)
#ifdef __WXMSW__
		theApp->getAction("arch_map_opendb2")->addToMenu(&context, true);
#endif
	}

	// Popup the context menu
	PopupMenu(&context);
}

/* ArchivePanel::onEntryListKeyDown
 * Called when a key is pressed on the entry list
 *******************************************************************/
void ArchivePanel::onEntryListKeyDown(wxKeyEvent& e)
{
	// Check if keypress matches any keybinds
	wxArrayString binds = KeyBind::getBinds(KeyBind::asKeyPress(e.GetKeyCode(), e.GetModifiers()));

	// Go through matching binds
	for (unsigned a = 0; a < binds.size(); a++)
	{
		string name = binds[a];

		// --- General ---

		// Copy
		if (name == "copy")
		{
			copyEntry();
			return;
		}

		// Cut
		else if (name == "cut")
		{
			cutEntry();
			return;
		}

		// Paste
		else if (name == "paste")
		{
			pasteEntry();
			return;
		}

		// Select All
		else if (name == "select_all")
		{
			entry_list->selectAll();
			return;
		}


		// --- Entry list specific ---

		// New Entry
		else if (name == "el_new")
		{
			newEntry();
			return;
		}

		// Rename Entry
		else if (name == "el_rename")
		{
			renameEntry();
			return;
		}

		// Delete Entry
		else if (name == "el_delete")
		{
			deleteEntry();
			return;
		}

		// Move Entry up
		else if (name == "el_move_up")
		{
			moveUp();
			return;
		}

		// Move Entry down
		else if (name == "el_move_down")
		{
			moveDown();
			return;
		}

		// Import to Entry
		else if (name == "el_import")
		{
			importEntry();
			return;
		}

		// Import Files
		else if (name == "el_import_files")
		{
			importFiles();
			return;
		}

		// Export Entry
		else if (name == "el_export")
		{
			exportEntry();
			return;
		}

		// Up directory
		else if (name == "el_up_dir")
		{
			entry_list->goUpDir();
			return;
		}
	}

	// Not handled, send to parent
	e.Skip();
}

/* ArchivePanel::onEntryListActivated
 * Called when an item on the entry list is 'activated'
 * (via double-click or enter)
 *******************************************************************/
void ArchivePanel::onEntryListActivated(wxListEvent& e)
{
	ArchiveEntry* entry = entry_list->getFocusedEntry();

	if (!entry)
		return;

	// Archive
	if (entry->getType()->getFormat().substr(0, 8) == "archive_")
		theArchiveManager->openArchive(entry);

	// Texture list
	else if (entry->getType()->getFormat() == "texturex" ||
		     entry->getType() == EntryType::getType("pnames") ||
	         entry->getType() == EntryType::getType("zdtextures"))
		theMainWindow->openTextureEditor(archive, entry);

	// Map
	// TODO: Needs to filter the game/port lists in the dialog by the map format
	else if (entry->getType() == EntryType::mapMarkerType())
	{
		// Open map editor config dialog
		MapEditorConfigDialog dlg(this, archive, false);
		if (dlg.ShowModal() == wxID_OK)
		{
			Archive::mapdesc_t info = archive->getMapInfo(entry);

			// Check selected game configuration is ok
			if (!dlg.configMatchesMap(info))
				wxMessageBox("Selected Game Configuration does not match the map format", "Error", wxICON_ERROR);
			else
			{
				// Load game configuration
				theGameConfiguration->openConfig(dlg.selectedGame(), dlg.selectedPort(), info.format);

				// Attempt to open map
				if (theMapEditor->openMap(info))
					theMapEditor->Show();
				else
				{
					theMapEditor->Hide();
					wxMessageBox(S_FMT("Unable to open map %s: %s", entry->getName(), Global::error), "Invalid map error", wxICON_ERROR);
				}
			}
		}
	}

	// Other entry
	else if (entry->getType() != EntryType::folderType())
		theMainWindow->openEntry(entry);

	e.Skip();
}

/* ArchivePanel::onMEPEditAsText
 * Called when the 'Edit Level Script' button is clicked on the map
 * entry panel - opens the entry in the text editor panel
 *******************************************************************/
void ArchivePanel::onMEPEditAsText(wxCommandEvent& e)
{
	// Get entry to edit
	ArchiveEntry* entry = map_area->getEntry();

	// Open in text editor
	openEntryAsText(entry);
}

/* ArchivePanel::onDEPEditAsText
 * Called when the 'Edit as Text' button is clicked on the default
 * entry panel - opens the entry in the text editor panel
 *******************************************************************/
void ArchivePanel::onDEPEditAsText(wxCommandEvent& e)
{
	// Get entry to edit
	ArchiveEntry* entry = default_area->getEntry();

	// Open in text editor
	openEntryAsText(entry);
}

/* ArchivePanel::onDEPEViewAsHex
 * Called when the 'View as Hex' button is clicked on the default
 * entry panel - opens the entry in the hex editor panel
 *******************************************************************/
void ArchivePanel::onDEPViewAsHex(wxCommandEvent& e)
{
	// Get entry to view
	ArchiveEntry* entry = default_area->getEntry();

	// Open in hex editor
	openEntryAsHex(entry);
}

/* ArchivePanel::onTextFilterChanged
 * Called when the filter text is changed
 *******************************************************************/
void ArchivePanel::onTextFilterChanged(wxCommandEvent& e)
{
	// Get category string to filter by
	string category = "";
	if (choice_category->GetSelection() > 0)
		category = choice_category->GetStringSelection();

	// Filter the entry list
	entry_list->filterList(text_filter->GetValue(), category);

	e.Skip();
}

/* ArchivePanel::onChoiceCategoryChanged
 * Called when the 'Category' choice is changed
 *******************************************************************/
void ArchivePanel::onChoiceCategoryChanged(wxCommandEvent& e)
{
	// Get category string to filter by
	string category = "";
	if (choice_category->GetSelection() > 0)
		category = choice_category->GetStringSelection();

	// Filter the entry list
	entry_list->filterList(text_filter->GetValue(), category);

	e.Skip();
}

/* ArchivePanel::onDirChanged
 * Called when the entry list directory is changed
 *******************************************************************/
void ArchivePanel::onDirChanged(wxCommandEvent& e)
{
	// Get directory
	ArchiveTreeNode* dir = entry_list->getCurrentDir();

	if (!dir->getParent())
	{
		// Root dir
		label_path->SetLabel("Path:");
		btn_updir->Enable(false);
	}
	else
	{
		// Setup path string
		string path = dir->getPath();
		path.Remove(0, 1);
		path.Prepend("Path: ");

		label_path->SetLabel(path);
		btn_updir->Enable(true);
	}
}

/* ArchivePanel::onBtnUpDir
 * Called when the 'Up Directory' button is clicked
 *******************************************************************/
void ArchivePanel::onBtnUpDir(wxCommandEvent& e)
{
	// Go up a directory in the entry list
	entry_list->goUpDir();
}


/*******************************************************************
 * ENTRYDATAUS CLASS FUNCTIONS
 *******************************************************************/

/* EntryDataUS::swapData
 * Swaps data between the entry and the undo step
 *******************************************************************/
bool EntryDataUS::swapData()
{
	//wxLogMessage("Entry data swap...");

	// Get parent dir
	ArchiveTreeNode* dir = archive->getDir(path);
	if (dir)
	{
		// Get entry
		ArchiveEntry* entry = dir->getEntry(index);

		// Backup data
		MemChunk temp_data;
		temp_data.importMem(entry->getData(), entry->getSize());
		//wxLogMessage("Backup current data, size %d", entry->getSize());

		// Restore entry data
		if (data.getSize() == 0)
		{
			entry->clearData();
			//wxLogMessage("Clear entry data");
		}
		else
		{
			entry->importMemChunk(data);
			//wxLogMessage("Restored entry data, size %d", data.getSize());
		}

		// Store previous entry data
		if (temp_data.getSize() > 0)
			data.importMem(temp_data.getData(), temp_data.getSize());
		else
			data.clear();

		return true;
	}

	return false;
}


/*******************************************************************
 * EXTRA CONSOLE COMMANDS
 *******************************************************************/

// I'd love to put them in their own file, but attempting to do so
// results in a circular include nightmare and nothing works anymore.
#include "ConsoleHelpers.h"
#include "Console.h"
#include "MainApp.h"
Archive* CH::getCurrentArchive()
{
	if (theMainWindow)
	{
		if (theMainWindow->getArchiveManagerPanel())
		{
			return theMainWindow->getArchiveManagerPanel()->currentArchive();
		}
	}
	return NULL;
}

ArchivePanel* CH::getCurrentArchivePanel()
{
	ArchiveManagerPanel* archie = theMainWindow->getArchiveManagerPanel();
	if (archie)
	{
		if (archie->isArchivePanel(archie->currentTabIndex()))
			return (ArchivePanel*)(archie->currentPanel());
	}
	return NULL;
}

CONSOLE_COMMAND(palconv, 0, false)
{
	ArchivePanel* meep = CH::getCurrentArchivePanel();
	if (meep)
	{
		meep->palConvert();
		meep->reloadCurrentPanel();
	}
}

CONSOLE_COMMAND(palconv64, 0, false)
{
	ArchivePanel* meep = CH::getCurrentArchivePanel();
	if (meep)
	{
		// Get the entry index of the last selected list item
		ArchiveEntry* pal = meep->currentEntry();
		const uint8_t* source = pal->getData(true);
		uint8_t* dest = new uint8_t[(pal->getSize() / 2) * 3];
		for (size_t i = 0; i < pal->getSize() / 2; ++i)
		{
			uint8_t r, g, b;
			uint16_t col = READ_B16(source, 2*i);
			r = (col & 0xF800) >> 8;
			g = (col & 0x07C0) >> 3;
			b = (col & 0x003E) << 2;
			dest[(3*i)+0] = r;
			dest[(3*i)+1] = g;
			dest[(3*i)+2] = b;
		}
		pal->importMem(dest, (pal->getSize()/2)*3);
		theActivePanel->callRefresh();
		delete[] dest;
	}
}

CONSOLE_COMMAND(palconvpsx, 0, false)
{
	ArchivePanel* meep = CH::getCurrentArchivePanel();
	if (meep)
	{
		// Get the entry index of the last selected list item
		ArchiveEntry* pal = meep->currentEntry();
		const uint8_t* source = pal->getData(true);
		uint8_t* dest = new uint8_t[(pal->getSize() / 2) * 3];
		for (size_t i = 0; i < pal->getSize() / 2; ++i)
		{
			// A1 B5 G5 R5, LE
			uint8_t a, r, g, b;
			uint16_t col = READ_L16(source, 2*i);
			a = (col & 0x8000) >> 15;
			b = (col & 0x7C00) >> 10;
			g = (col & 0x03E0) >>  5;
			r = (col & 0x001F);
			r = (r << 3) | (r >> 2);
			g = (g << 3) | (g >> 2);
			b = (b << 3) | (b >> 2);
			dest[(3*i)+0] = r;
			dest[(3*i)+1] = g;
			dest[(3*i)+2] = b;
		}
		pal->importMem(dest, (pal->getSize()/2)*3);
		theActivePanel->callRefresh();
		delete[] dest;
	}
}

CONSOLE_COMMAND(vertex32x, 0, false)
{
	ArchivePanel* meep = CH::getCurrentArchivePanel();
	if (meep)
	{
		// Get the entry index of the last selected list item
		ArchiveEntry* v32x = meep->currentEntry();
		const uint8_t* source = v32x->getData(true);
		uint8_t* dest = new uint8_t[v32x->getSize() / 2];
		for (size_t i = 0; i < v32x->getSize() / 4; ++i)
		{
			dest[2*i+0] = source[4*i+1];
			dest[2*i+1] = source[4*i+0];
		}
		v32x->importMem(dest, v32x->getSize()/2);
		theActivePanel->callRefresh();
		delete[] dest;
	}
}

CONSOLE_COMMAND(vertexpsx, 0, false)
{
	ArchivePanel* meep = CH::getCurrentArchivePanel();
	if (meep)
	{
		// Get the entry index of the last selected list item
		ArchiveEntry* vpsx = meep->currentEntry();
		const uint8_t* source = vpsx->getData(true);
		uint8_t* dest = new uint8_t[vpsx->getSize() / 2];
		for (size_t i = 0; i < vpsx->getSize() / 4; ++i)
		{
			dest[2*i+0] = source[4*i+2];
			dest[2*i+1] = source[4*i+3];
		}
		vpsx->importMem(dest, vpsx->getSize()/2);
		theActivePanel->callRefresh();
		delete[] dest;
	}
}

CONSOLE_COMMAND(lightspsxtopalette, 0, false)
{
	ArchivePanel* meep = CH::getCurrentArchivePanel();
	if (meep)
	{
		// Get the entry index of the last selected list item
		ArchiveEntry* lights = meep->currentEntry();
		const uint8_t* source = lights->getData(true);
		size_t entries = lights->getSize() / 4;
		uint8_t* dest = new uint8_t[entries * 3];
		for (size_t i = 0; i < entries; ++i)
		{
			dest[3*i+0] = source[4*i+0];
			dest[3*i+1] = source[4*i+1];
			dest[3*i+2] = source[4*i+2];
		}
		lights->importMem(dest, entries * 3);
		theActivePanel->callRefresh();
		delete[] dest;
	}
}


vector<ArchiveEntry*> Console_SearchEntries(string name)
{
	vector<ArchiveEntry*> entries;
	Archive* archive = theMainWindow->getCurrentArchive();
	ArchivePanel* panel = CH::getCurrentArchivePanel();

	if (archive)
	{
		Archive::search_options_t options;
		options.search_subdirs = true;
		if (panel)
		{
			options.dir = panel->currentDir();
		}
		options.match_name = name;
		entries = archive->findAll(options);
	}
	return entries;
}

CONSOLE_COMMAND(find, 1, true)
{
	vector<ArchiveEntry*> entries = Console_SearchEntries(args[0]);

	string message;
	size_t count = entries.size();
	if (count > 0)
	{
		for (size_t i = 0; i < count; ++i)
		{
			message += entries[i]->getPath(true) + "\n";
		}
	}
	wxLogMessage(S_FMT("Found %i entr%s", count, count==1?"y":"ies\n") + message);
}

CONSOLE_COMMAND(ren, 2, true)
{
	Archive* archive = theMainWindow->getCurrentArchive();
	vector<ArchiveEntry*> entries = Console_SearchEntries(args[0]);
	if (entries.size() > 0)
	{
		size_t count = 0;
		for (size_t i = 0; i < entries.size(); ++i)
		{
			// Rename filter logic
			string newname = entries[i]->getName();
			for (unsigned c = 0; c < args[1].size(); c++)
			{
				// Check character
				if (args[1][c] == '*')
					continue;					// Skip if *
				else
				{
					// First check that we aren't past the end of the name
					if (c >= newname.size())
					{
						// If we are, pad it with spaces
						while (newname.size() <= c)
							newname += " ";
					}

					// Replace character
					newname[c] = args[1][c];
				}
			}

			if (archive->renameEntry(entries[i], newname))
				++count;
		}
		wxLogMessage("Renamed %i entr%s", count, count==1?"y":"ies");
	}
}

CONSOLE_COMMAND(cd, 1, true)
{
	Archive* current = theMainWindow->getCurrentArchive();
	ArchivePanel* panel = CH::getCurrentArchivePanel();

	if (current && panel)
	{
		ArchiveTreeNode* dir = panel->currentDir();
		ArchiveTreeNode* newdir = current->getDir(args[0], dir);
		if (newdir == NULL)
		{
			if (args[0].Matches(".."))
				newdir = (ArchiveTreeNode*) dir->getParent();
			else if (args[0].Matches("/") || args[0].Matches("\\"))
				newdir = current->getRoot();
		}

		if (newdir)
		{
			panel->openDir(newdir);
		}
		else
		{
			wxLogMessage("Error: Trying to open nonexistant directory %s", args[0]);
		}

	}
}

CONSOLE_COMMAND(run, 1, true)
{
	MemChunk mc;
	// Try to run a batch command file
	if (wxFile::Exists(args[0]))
	{
		if (!mc.importFile(args[0]))
			return;
	}
	else
	{
		// Try to run a batch command lump
		vector<ArchiveEntry*> entries = Console_SearchEntries(args[0]);
		if (entries.size() > 0)
		{
			if (!mc.importMem(entries[0]->getData(), entries[0]->getSize()))
				return;
		}
	}

	Tokenizer t;
	if (!t.openMem(&mc, args[0]))
		return;

	string cmdline, s;
	uint32_t line = t.lineNo();

	// There's probably a better way to slice the chunk into lines...
	while (1 + t.tokenEnd() < mc.getSize())
	{
		s = t.getToken() + " ";
		if (t.lineNo() != line || 1 + t.tokenEnd() >= mc.getSize())
		{
			theConsole->execute(cmdline);
			cmdline.Empty();
			line = t.lineNo();
		};
		cmdline += s;
	};
}<|MERGE_RESOLUTION|>--- conflicted
+++ resolved
@@ -730,11 +730,7 @@
 bool ArchivePanel::newDirectory()
 {
 	// Check archive supports directories
-<<<<<<< HEAD
-	if (archive->getType() != ARCHIVE_ZIP && archive->getType() != ARCHIVE_FOLDER && archive->getType() != ARCHIVE_POD)
-=======
 	if (!archive->getDesc().supports_dirs)
->>>>>>> e3e68994
 	{
 		wxMessageBox("This Archive format does not support directories", "Can't create new directory", wxICON_ERROR);
 		return false;
