--- conflicted
+++ resolved
@@ -136,11 +136,8 @@
 	void	focusOnEntry(ArchiveEntry* entry);
 	void	focusEntryList() { entry_list->SetFocus(); }
 	void	refreshPanel();
-<<<<<<< HEAD
+	void	closeCurrentEntry();
 	wxMenu*	createEntryOpenMenu(string category);
-=======
-	void	closeCurrentEntry();
->>>>>>> 0520f74b
 
 	// SAction handler
 	bool	handleAction(string id);
