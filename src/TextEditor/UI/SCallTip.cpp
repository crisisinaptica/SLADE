--- conflicted
+++ resolved
@@ -542,11 +542,7 @@
 			int width = dc.GetTextExtent("X/X").x;
 			dc.SetTextForeground(wxcol_fg);
 			dc.DrawLabel(
-<<<<<<< HEAD
-				S_FMT("%d/%lu", context_current_ + 1, function_->contexts().size()),
-=======
 				S_FMT("%lu/%lu", context_current_ + 1, function_->contexts().size()),
->>>>>>> ac5bca5e
 				wxNullBitmap,
 				wxRect(rect_btn_up_.GetRight() + UI::scalePx(4), yoff, width, 900),
 				wxALIGN_CENTER_HORIZONTAL);
